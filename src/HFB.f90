module HFB
!-------------------------------------------------------------------------------
! Module that contains everything needed to solve the HFB equations.
!-------------------------------------------------------------------------------
! Some general notes on technicalities:
! *) When conserving time-reversal not all spwfs are represented in memory.
!    the wavefunctions are actually stored in memory. However, for easier coding
!    we still construct explicitly the entire HFB matrices, even if strictly not 
!    needed. This will save us severe trouble in 'index juggling'.
!    (Mostly because this symmetry is very easy to understand and enforce when
!    signature conservation is present, but very hard when it is not)
!    An important thing to understand is the labelling in this case:
!        ii = mod(i-1,nwt) + 1
!   which means that ii = i if i <= nwt and ii = i - nwt if i > nwt. This is 
!   (I hope) more efficient than if-clauses in deeply nested loops.
!  
! *) This module uses a lot of complex numbers. It is important to remember the
!    proper expressions to convert numbers from complex form to real and 
!    and imaginary parts and vice versa while maintaining double precision.
!    (Naive use of cmplx, real and aimag will convert to single precision!)
!
!    R = DBLE ( C ) 
!    I = DIMAG( C )
!    C = DCMPLX( R, I)
!   
!    Note that different compilers sometimes offer other intrinsics,
!    like gfortran offers `RealPart' and 'ImagPart', but this is not portable
!    at all.
!------------------------------------------------------------------------------

  use CompilationInfo
  use Geninfo
  use PairingInteraction
  use SpwfStorage
  use Spinors

  implicit none
 
  !-----------------------------------------------------------------------------
  ! Real that saves the number of particles. Useful because it can be iterated.
  real(KIND=dp), save :: Particles(2)
  !-----------------------------------------------------------------------------
  ! HFBSize controls the dimensions of all matrices related to HFB. It is 
  ! just nwt when time-reversal is broken, but 2*nwt when it is conserved.
  integer :: HFBSize=0
  !-----------------------------------------------------------------------------  
  ! Numerical cutoff to determine what components in the canonical 
  ! transformation to ignore.
  real(KIND=dp),parameter :: HFBNumCut=1d-10
  !-----------------------------------------------------------------------------
  ! HFB density and anomalous density matrix note that these are complex 
  ! in general. The old matrices are the matrices at previous iterations 
  ! for smoothing purposes.
  ! Third and fourth index are for parity & isospin blocks.
  complex(KIND=dp), allocatable  ::    RhoHFB(:,:,:,:),    KappaHFB(:,:,:,:)
  complex(KIND=dp), allocatable  :: OldRhoHFB(:,:,:,:), OldKappaHFB(:,:,:,:)
  !-----------------------------------------------------------------------------
  ! U & V matrices that diagonalise the HFB Hamiltonian
  ! CRITICALLY IMPORT NOTE:
  ! These store ALL of the eigenvectors of the HFBhamiltonian, so INCLUDING
  ! occupied and unoccupied levels. In this sense the U and V in this code
  ! DO NOT immediately correspond to U and V in most texts. In fact the U and V
  ! in texts are one half of these matrices.
  ! Third and fourth index are for parity & isospin blocks.
  complex(KIND=dp), allocatable :: U(:,:,:,:), V(:,:,:,:)
  !-----------------------------------------------------------------------------
  ! HFB Hamiltonian
  ! Matrix of the form
  !      (   h      Delta  )
  !  H = (                 )
  !      (-Delta^*    -h^* )
  ! Third and fourth index are for parity & isospin blocks.
  complex(KIND=dp), allocatable :: HFBHamil(:,:,:,:)
  !-----------------------------------------------------------------------------
  ! This integer stores all of the columns we want to take from the U and V 
  ! to construct Density and anomalous density matrix.
   integer, allocatable :: HFBColumns(:,:,:)
  !-----------------------------------------------------------------------------
  ! Logical. Check all kinds of relations that should hold for correct HFB
  ! calculations. Only to be used for debugging purposes.
  logical,parameter :: HFBCheck=.false.
  !-----------------------------------------------------------------------------
  ! Real that determines how much to damp the RhoHFB and KappaHFB matrices.
  real(KIND=dp) :: HFBMix=0.1_dp
  !-----------------------------------------------------------------------------
  ! Switch to simulate BCS with HFB. Mostly useful for debugging purposes.
  ! It forces the code to have only diagonal elements in Delta. (Diagonal,
  ! in the sense between functions and their time-inverse.) Should not be
  ! activated when Time-Reversal is not conserved!
  ! ( I don't understand how this is correctly done in CR8. Sure, one can invent
  !   some sense of `diagonal', but how this is physically justified is beyond
  !   me.)
  logical :: BCSinHFB(2)=.false.
  !-----------------------------------------------------------------------------
  ! Fraction of the Lipkin-Nogami term to put into the pairing part of the 
  ! HFB Hamiltonian, versus the part to put in the mean-field part.
  ! See the discussion in the PhD Thesis of Gall. 
  ! I have yet to see any real effect of this parameter.
  real(KIND=dp) :: LNFraction=1.0_dp
  !----------------------------------------------------------------------------
  !Quasiparticle Energies: note that all of these get stored, even the occupied
  ! ones.
  ! Also the signatures of the quasiparticles are stored, since they are quite 
  ! a bore to get everytime they are needed.
  real(KIND=dp), allocatable :: QuasiEnergies(:,:,:), QuasiSignatures(:,:,:)
  !-----------------------------------------------------------------------------
  ! Maximum number of iterations that the Fermi solver can take
  integer :: HFBIter = 25
  !-----------------------------------------------------------------------------
  ! Logical that traces if quasiparticles excitations are defined in the HF or
  ! in the canonical basis.
  logical :: QPinHFBasis=.false.
  !-----------------------------------------------------------------------------
  ! Indices of the quasiparticle states that we want to block.
  ! Different columns are different QPs, first number is the index, second
  ! number is the parity, third number is the isospin.
  integer,allocatable :: QPExcitations(:,:)
  !-----------------------------------------------------------------------------
  ! Integer that controls whether the program looks for even or odd HFB states.
  ! This needs to be stored for every parity-isospin block.
  integer :: HFBNumberParity(2,2)=0
  !-----------------------------------------------------------------------------
  ! Pointers for the parity-isospin blocks, to facilitate index juggling.
  ! Indices are parity & isospin respectively. In addition, these pointers can
  ! nicely be used to simplify the storage case for time-reversal conserving
  ! calculations.
  ! The array blocksize carries the total number of wavefunctions in each
  ! block, while blockindices carries the index in HFBasis.
  ! Pindex and Iindex count the number of parity and isospin blocks.
  integer,allocatable :: blocksizes(:,:), blockindices(:,:,:)
  integer             :: Pindex, Iindex
  !----------------------------------------------------------------------------
  ! Canonical transformation and occupation numbers, both obtained by 
  ! diagonalising the density matrix.
  complex(KIND=dp), allocatable   :: CanTransfo(:,:,:,:)
  real(KIND=dp), allocatable      :: Occupations(:,:,:)
  !-----------------------------------------------------------------------------
  ! 'Distance in energy' for the printing of quasiparticle excitations
  real(Kind=dp) :: QPPrintWindow=100.0_dp
  !-----------------------------------------------------------------------------
  ! Whether we want to use Broyden (fast and not 100% guaranteed) or Bisection
  ! (slow and guaranteed) method to solve for the Fermi energy
  character(len=9) :: FermiSolver='Broyden'

contains

  subroutine PrepareHFBModule
    !---------------------------------------------------------------------------
    ! This subroutine nicely prepares the module at the start of the program.
    !---------------------------------------------------------------------------
    integer :: i, P, it, ii
    
    Pindex = 1 ; if(PC) Pindex = 2
    Iindex = 1 ; if(IC) Iindex = 2 

    if(.not.allocated(Blocksizes))   allocate(blocksizes(Pindex,Iindex))
    if(.not.allocated(Blockindices)) allocate( blockindices(HFBsize,Pindex,Iindex))      
    
    ! Counts the number of wavefunctions in every parity-isospin block
    blocksizes=1 ; blockindices = 0
    do i=1,HFBSize
      ii=mod(i-1,nwt)+1
      P = (HFBasis(ii)%GetParity() +3)/2
      it= (HFBasis(ii)%GetIsospin()+3)/2
      blockindices(blocksizes(P,it),P,it) = i
      blocksizes(P,it) = blocksizes(P,it) + 1
    enddo
    Blocksizes = Blocksizes - 1
    !Quick sanity check
    if(sum(Blocksizes).ne.HFBSize) then
      print *, Blocksizes, nwt, sum(blocksizes)
      call stp('Counting error in PrepareHFBModule.')
    endif

    if(.not.allocated(CanTransfo)) then
      allocate(CanTransfo(HFBSize,HFBSize,Pindex,Iindex)) ; CanTransfo     = 0.0_dp
      allocate(Occupations(HFbsize,Pindex,Iindex))        ; Occupations    = 0.0_dp
      allocate(QuasiEnergies(2*HFBSize,Pindex,Iindex))    ; QuasiEnergies  = 0.0_dp
      allocate(QuasiSignatures(2*HFBSize,Pindex,Iindex))  ; QuasiSignatures= 0.0_dp
      allocate(HFBColumns(HFBSize,Pindex,Iindex))         ; HFBColumns     = 0
    endif

  end subroutine PrepareHFBModule

  function HFBEnergy(Delta) result(Energy)
    !---------------------------------------------------------------------------
    ! Placeholder function for calculating the HFB energy.
    ! Note that this formula introduces an extra cutoff factor compared to R&S.
    !---------------------------------------------------------------------------
    real(KIND=dp)             :: Energy(2)
    integer                   :: it,P,i,j
    complex(KIND=dp), allocatable,intent(in)  :: Delta(:,:,:,:)
    
    Energy = 0.0_dp
    do it=1,Iindex
      do P=1,Pindex
        do i=1,blocksizes(P,it)
          do j=1,blocksizes(P,it)
            Energy(it) = Energy(it) - DBLE(Delta(i,j,P,it)*KappaHFB(i,j,P,it))
          enddo
        enddo
      enddo
    enddo
    Energy = - 0.5_dp * Energy
  end function HFBEnergy

  subroutine HFBPairingField(Field,FieldLN, Delta)
    !---------------------------------------------------------------------------
    ! Computes the pairing field due to a HFB model pairing.
    !  Delta(x,y,z) = 
    !  Sum_{i,j}  0.5*fi*fj * kappa_{ij} * s * <r,s;r,-s|V|ij>
    ! When Lipkin-Nogami is activated, this routine also sums the modified 
    ! pairing fields needed for it.
    ! They correspond to the following modified formula:
    !  Delta_LN(x,y,z) = 
    !  Sum_{i,j} 0.5**fj *Gamma_{ij}*s*<r,s;r,-s|V|ij>
    !  where Gamma = (1 - 2 Rho) * Kappa
    !---------------------------------------------------------------------------
    use Spinors
    
    complex(KIND=dp), allocatable, intent(inout) :: Field(:,:,:,:)
    complex(KIND=dp), allocatable, intent(inout) :: FieldLN(:,:,:,:)
    complex(KIND=dp), allocatable, intent(inout) :: Delta(:,:,:,:)
    complex(KIND=dp)                             :: ActionOfPairing(nx,ny,nz)
    complex(KIND=dp),allocatable                 :: Gamma(:,:,:,:)
    real(KIND=dp) :: maxK
    integer      :: i, it, j, ii, sig1, sig2, jj,k,P, iii, jjj
    real(KIND=dp):: Cutoff(2) 
    type(Spinor) :: Temp(2)

    !Make sure the indices re correctly initiated
    if(.not.allocated(blocksizes)) then
      call PrepareHFBModule
    endif

    Field  = 0.0_dp
    if(.not.allocated(Gamma)) allocate(Gamma(HFBSize, HFBSize,Pindex,Iindex))
    if(allocated(FieldLN)) then
      FieldLN = 0.0_dp ; Gamma = 0.0_dp
      !Compute gamma if needed
      ! Gamma =(1 - 2 * Rho)Kappa
      do it=1,2
        do P=1,Pindex
          do j=1,HFBSize
            do i=1,HFBSize
              Gamma(i,j,P,it) = KappaHFB(i,j,P,it)
              do k=1,HFBsize
                Gamma(i,j,P,it) = Gamma(i,j,P,it)-2*KappaHFB(k,j,P,it)*RhoHFB(i,k,P,it)
              enddo
            enddo
          enddo
        enddo
      enddo
    endif
    !--------------------------------------------------------------------------
    !Note that the formula for the pairing field is symmetric in the change
    ! (i,j) => (j,i) since kappa and ActionOfPairing are both antisymmetric.
    ! Thus we only calculate half of the contributions and multiply by a hidden
    ! factor 2.
    ! (Note that the i=j contributions are not calculated since they are zero
    ! anyway.)
    maxK = 0.0_dp
    do it=1,Iindex
      do P=1,Pindex
        do j=1,blocksizes(P,it)
          jj        = Blockindices(j,P,it)
          jjj       = mod(jj-1,nwt)+1
          sig1      = HFBasis(jjj)%GetSignature()
          Temp(1)   = HFBasis(jjj)%GetValue()
          Cutoff(1) = PCutoffs(jjj)
          if(Cutoff(1).lt.HFBNumCut) cycle
          if(TRC .and. jj .ne. jjj) then
            sig1 = - sig1
            Temp(1) = TimeReverse(Temp(1))
          endif
          do i=j+1,blocksizes(P,it)
            ii   = Blockindices(i,P,it)
            iii  = mod(ii-1,nwt)+1
            sig2 = HFBasis(iii)%GetSignature()
            if( TRC .and. ii .ne. iii) then
              sig2 = - sig2
            endif
            !Selection on signature quantum number; the loop structure already
            !selects on both parity and isospin.
            if(sig1 .ne. -sig2 ) cycle
            
            Cutoff(2) = PCutoffs(iii)                        
            ! Save some CPU cycles
            if(Cutoff(1)*Cutoff(2)*abs(KappaHFB(i,j,P,it)) .lt. HFBNumCut) cycle

            Temp(2)  = HFBasis(iii)%GetValue()
            if(TRC .and. ii .ne. iii) then
              Temp(2) = TimeReverse(Temp(2))
<<<<<<< HEAD
            endif            
=======
            endif
            
            Cutoff(2) = PCutoffs(iii)            
>>>>>>> 1d7c6fff

            ActionOfPairing = PairingInter(Temp(1),Temp(2), it)
            Field(:,:,:,it) = Field(:,:,:,it)     -  Cutoff(1)*Cutoff(2)*      &
            &                                 KappaHFB(i,j,P,it)*ActionOfPairing
            if(allocated(FieldLN)) then
              FieldLN(:,:,:,it) = FieldLN(:,:,:,it) -  Cutoff(1)*Cutoff(2)*    &
              &                                  Gamma(i,j,P,it)*ActionOfPairing     
            endif          
          enddo
        enddo
      enddo
    enddo
  end subroutine HFBPairingField

  subroutine HFBGaps(Delta,DeltaLN,PairingField,PairingFieldLN,Gaps,ConstantGap)
    !---------------------------------------------------------------------------
    ! Subroutine that computes the Delta_{i j} for the HFB model.
    ! The formula (see Ring & Shuck, page 254 eq. (7.41))
    ! is the following:
    ! 
    ! Delta_{i, j} = \int dr <i,j | Delta(r) | r >
    ! 
    ! When Lipkin-Nogami is activated, this routine also sums the modified gaps,
    ! which are just analogous to the normal gaps:
    ! Delta_{LN,i,j} = \int dr <i,j | Delta(r)_{LN} | r >
    !---------------------------------------------------------------------------
    ! Gaps & Constantgap are not used in this subroutine, but are present to 
    ! be compatible with the BCS GetGaps subroutine header.
    !---------------------------------------------------------------------------

    use Spinors

    complex(KIND=dp), allocatable,intent(inout) :: Delta(:,:,:,:)
    complex(KIND=dp), allocatable,intent(inout) :: DeltaLN(:,:,:,:)
    complex(KIND=dp), allocatable,intent(in)    :: Pairingfield(:,:,:,:)
    complex(KIND=dp), allocatable,intent(in)    :: PairingfieldLN(:,:,:,:)
    real(KIND=dp), intent(in)                   :: Gaps(2)
    logical,intent(in)                          :: ConstantGap
    integer                                     :: i, it,j, ii, jj, sig1,sig2, P
    integer                                     :: minj, maxj, iii, jjj
    type(Spinor)                                :: Psi1, Psi2
    real(KIND=dp)                               :: TempReal(nx,ny,nz)
    real(KIND=dp)                               :: TempIm(nx,ny,nz)
    complex(KIND=dp)                            :: Temp(nx,ny,nz)
    real(KIND=dp)                               :: Cutoff(2)
    integer, save                               :: C = 0

    if(ConstantGap) call stp('Trying to do constant gap pairing in HFB!')

    Delta = 0.0_dp ; if(allocated(DeltaLN)) DeltaLN = 0.0_dp

    do it=1,Iindex
      do P=1,Pindex
        do i=1,Blocksizes(P,it)
          ii   = Blockindices(i,P,it)
          iii  = mod(ii-1,nwt)+1
          sig1 = HFBasis(iii)%GetSignature()
          Psi1 = HFBasis(iii)%GetValue()
          
          if(TRC .and. ii.ne.iii) then 
            Psi1 = TimeReverse(Psi1)
            sig1 = - sig1
          endif
          
          Cutoff(1) = PCutoffs(iii)
          
          if(.not. BCSinHFB(it)) then 
            !Delta is antisymmetric, only compute the upper-diagonal part.
            !(And Thus Delta_{ii} = 0)
            minj=i+1; maxj=Blocksizes(P,it)
          else
            ! Only compute the 'diagonal' part of Delta_{i, ibar}
            if(Blockindices(i,P,it).le.Blocksizes(P,it)/2) then
                minj = i + Blocksizes(P,it)/2 ; maxj = i + Blocksizes(P,it)/2
            else
                minj = i - Blocksizes(P,it)/2 ; maxj = i - Blocksizes(P,it)/2
            endif
          endif
          do j=minj,maxj
            jj   = Blockindices(j,P,it)
            jjj  = mod(jj-1,nwt)+1
            sig2 = HFBasis(jjj)%GetSignature()
            if(TRC .and. jj.ne.jjj) sig2 = -sig2
            !-------------------------------------------------------------------
            !Selection on quantum numbers:
            ! only explicitly on signature, parity and isospin are taken care of
            ! by the loop structure
            if(sig1.ne.-sig2) cycle
            Cutoff(2) = PCutoffs(jjj)
            !if(Cutoff(2).lt.HFBNumCut) cycle

            if(Cutoff(1)*Cutoff(2) .lt. HFBNumCut) cycle

            Psi2 = HFBasis(jjj)%GetValue()
            if(TRC .and. jj.gt.Blocksizes(P,it)/2) then
              Psi2 = TimeReverse(Psi2)
            endif

            TempReal =                                                         &
            &             - Psi1%Grid(:,:,:,3,1) * Psi2%Grid(:,:,:,1,1)        &
            &             + Psi1%Grid(:,:,:,4,1) * Psi2%Grid(:,:,:,2,1)        &
            &             + Psi1%Grid(:,:,:,1,1) * Psi2%Grid(:,:,:,3,1)        &
            &             - Psi1%Grid(:,:,:,2,1) * Psi2%Grid(:,:,:,4,1)  
        
            ! Attention for the extra minus sign: the bra < i,j | indicates an 
            ! extra complex conjugation.
            TempIm   =                                                         &
            &             + Psi1%Grid(:,:,:,4,1) * Psi2%Grid(:,:,:,1,1)        &
            &             + Psi1%Grid(:,:,:,3,1) * Psi2%Grid(:,:,:,2,1)        &
<<<<<<< HEAD
            &             - Psi1%Grid(:,:,:,2,1) * Psi2%Grid(:,:,:,3,1)        &
=======
            &             - Psi1%Grid(:,:,:,2,1) * Psi2%Grid(:,:,:,3,1)        & 
>>>>>>> 1d7c6fff
            &             - Psi1%Grid(:,:,:,1,1) * Psi2%Grid(:,:,:,4,1)

            ! Do less computations if TSC is conserved...
            if(TSC) then
                Delta(i,j,P,it) =   dv*Cutoff(1)*Cutoff(2)*                    & 
                &            (sum(   TempReal * DBLE(PairingField(:,:,:,it)))  &
                &            -sum(   TempIm   * AIMAG(PairingField(:,:,:,it))))
            else
                Temp = DCMPLX(TempReal,TempIm)
                Delta(i,j,P,it) =                                              &
                &        dv*Cutoff(1)*Cutoff(2)*sum(Temp*PairingField(:,:,:,it))
            endif

            !Delta is antisymmetric
            Delta(j,i,P,it) = - Delta(i,j,P,it)
            if(allocated(DeltaLN)) then
<<<<<<< HEAD
                !Only activate when Lipkin-Nogami is active
                if(TSC) then
                    DeltaLN(i,j,P,it) =   dv*Cutoff(1)*Cutoff(2)*              & 
                    &   (sum(   TempReal * DBLE (PairingFieldLN(:,:,:,it)))    &
                    &   -sum(   TempIm   * aimag(PairingFieldLN(:,:,:,it))))
                else
                    DeltaLN(i,j,P,it) = Cutoff(1)*Cutoff(2)*dv*                &
                    &              sum(Temp * PairingFieldLN(:,:,:,it))
                endif
                DeltaLN(j,i,P,it) =  - DeltaLN(i,j,P,it)
=======
              !Only activate when Lipkin-Nogami is active
              DeltaLN(i,j,P,it) = Cutoff(1)*Cutoff(2)*dv*                       &
              &                             sum(Temp * PairingFieldLN(:,:,:,it))
              DeltaLN(j,i,P,it) =  - DeltaLN(i,j,P,it)
>>>>>>> 1d7c6fff
            endif
          enddo
        enddo
      enddo
    enddo
    !stop
    !---------------------------------------------------------------------------
  end subroutine HFBGaps

  subroutine HFBGaps_TIMEREV(Delta,DeltaLN,PairingField,PairingFieldLN,Gaps,ConstantGap)
    !---------------------------------------------------------------------------
    ! Subroutine that computes the Delta_{i j} for the HFB model.
    ! The formula (see Ring & Shuck, page 254 eq. (7.41))
    ! is the following:
    ! 
    ! Delta_{i, j} = \int dr <i,j | Delta(r) | r >
    ! 
    ! When Lipkin-Nogami is activated, this routine also sums the modified gaps,
    ! which are just analogous to the normal gaps:
    ! Delta_{LN,i,j} = \int dr <i,j | Delta(r)_{LN} | r >
    !---------------------------------------------------------------------------
    ! Gaps & Constantgap are not used in this subroutine, but are present to 
    ! be compatible with the BCS GetGaps subroutine header.
    !---------------------------------------------------------------------------

    use Spinors

    complex(KIND=dp), intent(inout) :: Delta(HFBSize,HFBSize,2,2)
    complex(KIND=dp), intent(inout) :: DeltaLN(HFBSize,HFBSize,2,2)
    complex(KIND=dp), intent(in)    :: Pairingfield(nx,ny,nz,2)
    complex(KIND=dp), intent(in)    :: PairingfieldLN(nx,ny,nz,2)
    real(KIND=dp), intent(in)                   :: Gaps(2)
    logical,intent(in)                          :: ConstantGap
    integer                                     :: i, it,j, ii, jj, sig1,sig2, P
    integer                                     :: minj, maxj, iii, jjj
    type(Spinor)                                :: Psi1, Psi2
    real(KIND=dp)                               :: TempReal(nx,ny,nz)
    real(KIND=dp)                               :: TempIm(nx,ny,nz)
    complex(KIND=dp)                            :: Temp(nx,ny,nz)
    real(KIND=dp)                               :: Cutoff(2)
    integer, save                               :: C = 0

    Delta = 0.0_dp ; DeltaLN = 0.0_dp

    do it=1,Iindex
      do P=1,Pindex
        ! On the left, only take wavefunctions of signature +1
        do i=1,Blocksizes(P,it)/2
          ii   = Blockindices(i,P,it)
          iii  = mod(ii-1,nwt)+1

          sig1 = HFBasis(iii)%GetSignature()
          Psi1 = HFBasis(iii)%GetValue()

          Cutoff(1) = PCutoffs(iii)
            
          do j=Blocksizes(P,it)/2+1, Blocksizes(P,it)
            !On the irght, only take wavefunctions of signature -1

            jj   =   Blockindices(j,P,it)
            jjj  =   mod(jj-1,nwt)+1
            sig2 = - HFBasis(jjj)%GetSignature()
            
            Cutoff(2) = PCutoffs(jjj)
            
            if(Cutoff(1)*Cutoff(2) .lt. HFBNumCut) cycle

            Psi2 = HFBasis(jjj)%GetValue()
            
            !TempReal = - sum(Psi1%Grid * Psi2%Grid)
            TempReal =                                                         &
            &             - Psi1%Grid(:,:,:,3,1) * Psi2%Grid(:,:,:,3,1)        &
            &             - Psi1%Grid(:,:,:,4,1) * Psi2%Grid(:,:,:,4,1)        &
            &             - Psi1%Grid(:,:,:,1,1) * Psi2%Grid(:,:,:,1,1)        &
            &             - Psi1%Grid(:,:,:,2,1) * Psi2%Grid(:,:,:,2,1)  
        
            ! Attention for the extra minus sign: the bra < i,j | indicates an 
            ! extra complex conjugation.
            TempIm   =                                                         &
            &             - Psi1%Grid(:,:,:,4,1) * Psi2%Grid(:,:,:,3,1)        &
            &             - Psi1%Grid(:,:,:,3,1) * Psi2%Grid(:,:,:,4,1)        &
            &             - Psi1%Grid(:,:,:,2,1) * Psi2%Grid(:,:,:,1,1)        &
            &             - Psi1%Grid(:,:,:,1,1) * Psi2%Grid(:,:,:,2,1)

            ! Only valid when TimeSimplex is conserved!
            Delta(i,j,P,it) =   dv*Cutoff(1)*Cutoff(2)*                    & 
            &            (sum(   TempReal * DBLE(PairingField(:,:,:,it)))  &
            &            -sum(   TempIm   * AIMAG(PairingField(:,:,:,it))))
            Delta(j,i,P,it) = - Delta(i,j,P,it)
   
            !Only valid when TimeSimplex is conserved
            DeltaLN(i,j,P,it) =   dv*Cutoff(1)*Cutoff(2)*              & 
            &   (sum(   TempReal * DBLE (PairingFieldLN(:,:,:,it)))    &
            &   -sum(   TempIm   * aimag(PairingFieldLN(:,:,:,it))))
            DeltaLN(j,i,P,it) =  - DeltaLN(i,j,P,it)
          enddo
        enddo
      enddo
    enddo
  end subroutine HFBGaps_TIMEREV

  function HFBNumberOfParticles(Lambda, Delta, LNLambda) result(N)
  !-----------------------------------------------------------------------------
  ! Diagonalise the HFB Hamiltonian as a function of Lambda to get the number
  ! of particles of species it.
  !-----------------------------------------------------------------------------
  ! This is NOT a pure function, the HFB hamiltonian gets constructed, as well
  ! as the HFB density and anomalous density matrix.
  !-----------------------------------------------------------------------------
    integer                   :: i, it, P
    real(Kind=dp), intent(in) :: Lambda(2),LNLambda(2)
    real(KIND=dp)             :: N(2), N2(2,2)
    complex(KIND=dp), allocatable,intent(in) :: Delta(:,:,:,:)
    integer,save                   :: iter=0
 
    call ConstructHFBHamiltonian(Lambda, Delta, LNLambda)
    ! Diagonalisation of the HFBHamiltonian: computation of U & V matrices.
    call DiagonaliseHFBHamiltonian()
    ! Construct the generalised density matrix and the anomalous one.
    call ConstructHFBstate()
              
    N = 0.0_dp ; N2 = 0.0_dp
    !Calculating total number of particles, by tracing the density matrix
    ! Sidenote: RHOHFB is hermitian, thus the imaginary parts of RHoHFB(i,i) are
    ! zero anyways.
    call DiagonaliseRhoHFB()
    do it=1,Iindex
      do P=1,Pindex
        do i=1,blocksizes(P,it)
          N(it) = N(it) + real(RhoHFB(i,i,P,it))
        enddo
      enddo
    enddo
    iter = iter +1
  end function HFBNumberofParticles

  subroutine HFBFindFermiEnergyBisection(Fermi,L2,Delta,DeltaLN,Lipkin,Prec)
  !-------------------------------------------------------------------------------
  ! The idea is simple. Note:
  !
  ! F  =  Fermi Level
  ! L2 =  LN parmeter
  ! N( F, L2) = deviation of particle number, as a function of F and L2
  !
  ! Note that also, for a given L2, the function N_{L2 fixed}(F) is monotonously
  ! ascending. Clearly, when F => -infinity, N = 0 and when F => infinity
  ! N = infinity (or in practice the number of particle states considered.)
  ! Thus, N_{L2 fixed}(F) has exactly ONE zero.
  ! 
  ! Now, we can guarantee finding the correct F for zeroing N_{L2 fixed}(F) by
  ! using a 1D bisection algorithm. (One can also use faster, less surefire 
  ! methods). Denote this special F by F(L2). 
  ! This in fact defines a 1D curve as a function of L2.
  !
  ! N(L2, F(L2)) = N(L2)
  !
  ! Thus now our problem is reduced to a one-dimensional one, which again can 
  ! be bisected or treated more cleverly.
  !
  ! G(F, L2) = L2_{computed} - L2_{varied}
  !
  ! Here, we implement two methods for every 1D optimisation. For every single-one
  ! we have the secant method, which is usually enough. However, for every level  
  ! we also implement a back-up bisection method in case the secant method fails.
  ! This should be enough to always find a solution to our problem.
  !-------------------------------------------------------------------------------
  ! This routine also tries to get out of problems by guessing KappaHFB for 
  ! an isospin index for which pairing has disappeard. This function is only
  ! active when Lipkin-Nogami is active.
  ! TODO:
  !   decide if this guessing should also be done when no LN is present.
  !-------------------------------------------------------------------------------
  ! Notes:
  !
  ! 1) There is once case which merits special mention: if there are multiple
  !    zeros (as a function of L2). This method will not necessarily pick one
  !    of them consistently. (In some sense of `one' and `consistent', since 
  !    the problem is different at every mean-field iteration). 
  !    However, in practice I have never encountered this situation. M. Bender
  !    told me that B. Avez encountered this, but since there absolutely no notes
  !    or any other trace left(except a VERY WEIRD subroutine in CR8 that was 
  !    never commented or, I suspect, finished), at the moment I ignore 
  !    this possibility.
  !    In any case, I suspect that close to convergence, this routine will
  !    not `oscillate' between different L2, since this routine tries to stay 
  !    close to the value of the previous mean-field iteration.
  !
  ! 2) This routine should be optimised in the sense that in 99% of cases the
  !    bisection method can be replaced by some Newton solver which would be 
  !    faster. TODO
  !
  !-------------------------------------------------------------------------------

  real(KIND=dp), intent(inout)              :: Fermi(2), L2(2)
  complex(KIND=dp), allocatable, intent(in) :: Delta(:,:,:,:)
  complex(KIND=dp), allocatable, intent(in) :: DeltaLN(:,:,:,:)
  logical, intent(in)                       :: Lipkin
  real(KIND=dp), intent(in)                 :: Prec
  
  real(KIND=dp) :: InitialBracket(2,2), FA(2), FB(2)
  real(KIND=dp) :: L2Old(2)
  real(KIND=dp) :: tempL2(2), G(2), GOld(2), N(2)
  logical       :: Succes
  integer       :: iter, FailCount, flag(2), it
   
  Particles(1) = Neutrons
  Particles(2) = Protons
  
  if(Lipkin) then
    flag=0
    L2Old = L2 +0.001 
    N = HFBNumberofParticles(Fermi, Delta, L2Old ) - Particles
    GOld  = LNCR8(Delta, DeltaLN,flag) - L2Old
  endif
  
  !Check if initial guess is good enough.
  N = HFBNumberofParticles(Fermi, Delta, L2 ) - Particles
  if(all(abs(N) .lt. Prec)) return
  do iter=1,HFBIter
  
    InitialBracket(:,1) = Fermi
    InitialBracket(:,2) = Fermi
    ! Try to find an initial interval that brackets the Fermi energy
    Succes = .false.
    FailCount = -1

    do while(.not. Succes)
      Succes = .true.
      FailCount = FailCount + 1
      InitialBracket(:,1) = InitialBracket(:,1) - 0.1_dp
      InitialBracket(:,2) = InitialBracket(:,2) + 0.1_dp
      
      FA = HFBNumberofParticles(InitialBracket(:,1), Delta, L2 ) - Particles
      FB = HFBNumberofParticles(InitialBracket(:,2), Delta, L2 ) - Particles

      if(any(FA*FB.gt.0.0_dp)) then
        Succes=.false.
      endif
     
      if(Failcount.gt.50) then
        print *, InitialBracket
        print *, Fa, FB
        print *, HFBNumberofParticles(InitialBracket(:,1), Delta, L2 ) - Particles
        call stp('Failed a lot.')
      endif
    enddo
           
    Fermi = FermiBisection(InitialBracket(:,1), InitialBracket(:,2),         &
    &                      Fa, FB, 1, Delta, L2, Prec)
    
    N = HFBNumberofParticles(Fermi, Delta, L2 ) - Particles
            
    !L2 is automatically correct if Lipkin-Nogami is inactive.
    if(.not.Lipkin) exit
    
    !Temporary save.
    tempL2= L2
    
    N = HFBNumberofParticles(Fermi, Delta, L2 ) - Particles

    !Evaluate G
    print *, 'L2 at start', L2
    flag=0
    G  = LNCr8(Delta, DeltaLN,flag) - L2

    !Check for convergence
    if(all(abs(G).lt.Prec)) then
      exit
    endif
    !Do a secant step
    do it=1,2
      if(flag(it).eq.0) then
        L2 = L2 - (L2 - L2Old)/(G - Gold)*G
      else
      ! Make some guess for kappa for this isospin, in order to kickstart
      ! the pairing.
        call writeOutKappa(2,it)
      endif
    enddo

    !Replace the previous step
    Gold  = G
    L2Old = tempL2
 
    if(iter.eq.HFBIter) then  
      call stp('No correct L2 found.')
    endif
  enddo

  end subroutine HFBFindFermiEnergyBisection

  subroutine HFBFindFermiEnergyBroyden(Fermi,LnLambda,Delta,DeltaLN,Lipkin,Prec)
  !---------------------------------------------------------------------------
  ! This routine varies the Fermi energy and LNLambda parameter to get the  
  ! number of particles right, and the Lipkin-Nogami parameter equal to its
  ! calculated value.
  !
  ! This corresponds to the following system of equations
  !
  ! f(Fermi, LNLambda) = Number of Particles(Fermi, LNLambda)-Protons/Neutrons
  ! g(Fermi, LNLambda) = LNLambda(Fermi, LNLambda) - LNLambda guessed
  !
  ! We use a 2-dimensional Broyden method to solve this nonlinear system.
  !
  ! See 
  !  http://en.wikipedia.org/wiki/Broyden%27s_method
  ! for some more info.
  !
  !                      ( Fermi_New - Fermi_Old      )
  ! DX =  column vector  (                            )
  !                      (LNLambda_new - LNLambda_old )
  !
  !                      ( f_new - f_old )
  !  F =  column vector  (               )
  !                      ( g_new - g_old )
  !
  ! In short, the algorithm is as follows:
  ! 
  ! 1) Choose an approximation for the Jacobian matrix J. Here constructed
  !    via some finite difference scheme.
  ! |--
  ! | 2) Find an update direction so that J * DX = - F(Fermi, Lambda)
  ! |   Since the problem is 2 dimensional, we simply invert J.
  ! | 3) Update Fermi energy and LNLambda
  ! | 4) Update the Jacobian:
  ! |     J = J + F( Fermi_New , LNLambda_New) * DX^T / |DX|**2
  ! | 5) Go back to 2 if not converged. 
  ! |--
  !---------------------------------------------------------------------------
  ! Nice to note is that if we do not do the updating of the Jacobian and 
  ! instead always calculate a finite-difference Jacobian with a fixed 
  ! difference step in Fermi and Lambda, this reduces to the
  ! CR8 method. (With a different damping scheme)
  !
  ! Also, if no Lipkin-Nogami is desired, this routine reduces to the 
  ! secant method. ( See http://en.wikipedia.org/wiki/Secant_method )
  ! This method reduces also to the CR8 situation if we fix the discretisation 
  ! in Fermi and Lambda.
  !
  !---------------------------------------------------------------------------
  ! While it might seem like a good idea to let FermiHistory, LNHistory and
  ! the Jacobian persist across mean-field iterations, I have found out that 
  ! in practice this is a bad idea. After a mean-field iteration, the Fermi 
  ! energy is generally close to the correct one, but the approximation that 
  ! was saved might actually be a very bad one.
  !---------------------------------------------------------------------------
  1 format('Attention, unconverged Fermi solver.'/, &
  &        'Iterations : ', i5, /, &
  &        'Particles  : ', 2f12.8)
  2 format('LNLambda deviation : ', 2f12.8)


  real(KIND=dp), intent(inout)              :: Fermi(2), LnLambda(2)
  complex(KIND=dp), allocatable, intent(in) :: Delta(:,:,:,:)
  complex(KIND=dp), allocatable, intent(in) :: DeltaLN(:,:,:,:)
  logical, intent(in)                       :: Lipkin
  real(KIND=dp), intent(in)                 :: Prec
  integer                                   :: it, iter, flag(2)
  ! Previous values of the Fermi energy and LNLambda parameter
  real(KIND=dp), save                   :: FermiHistory(2)=100.0_dp
  real(KIND=dp), save                   :: LNhistory(2)=100.0_dp
  ! Checking if this is the first time this routine is called
  logical, save                         :: FirstTime=.true.
  !Jacobian matrix, or at least its current approximation and its inverse
  real(KIND=dp), save                   :: Jacobian(2,2,2), invJ(2,2,2)
  real(KIND=dp)                         :: det(2)
  ! Respectively different values of f and g
  real(KIND=dp)                         :: N(2) ,  NX(2), NY(2), NewN(2)
  real(KIND=dp)                         :: LN(2), LNX(2), LNY(2), NewLN(2)
  ! Update values for Fermi and LNLambda
  real(KIND=dp)                         :: FermiUpdate(2), LNUpdate(2),norm(2)
  !Flag for convergence for every isospin
  logical                               :: Converged(2)
  ! Step size
  real(KIND=dp)                         :: step(2) = 0.5_dp

  ! First time, take some guess for the histories
  FermiHistory = Fermi    + 0.01_dp
  LNHistory    = LNLambda - 0.01_dp    
  Particles(1) = Neutrons
  Particles(2) = Protons
  Converged    = .false.

  !Check were we find ourselves in the phasespace
  N = HFBNumberofParticles(Fermi, Delta, LnLambda ) - Particles
  if(Lipkin) then
    LN   = LNLambda - LNCR8(Delta,DeltaLN, flag)
  else
    ! Make sure the algorithm is converged in LN when LN is not active.
    ! This is only to make sure no contamination occurs and convergence
    ! is not wrongly judged.
    LN   = 0.0_dp
  endif

  ! Evaluating f and g for finite differences.
  NX = HFBNumberOfParticles(FermiHistory, Delta,LNLambda )-Particles               
  if(Lipkin) LNX  = LNLambda - LNCR8(Delta,DeltaLN, flag)

  if(Lipkin) NY = HFBNumberOfParticles(Fermi, Delta,LNHistory )-Particles
  if(Lipkin) LNY  = LNHistory - LNCR8(Delta,DeltaLN, flag)

  ! Construct a finite difference approximation of the Jacobian
  Jacobian(1,1,:)   = (N   -  NX )/(Fermi    - FermiHistory)
  if(Lipkin) then
    Jacobian(1,2,:) = (N   -  NY )/(LNLambda - LNHistory)
    Jacobian(2,1,:) = (LN  -  LNX)/(Fermi    - FermiHistory)
    Jacobian(2,2,:) = (LN  -  LNY)/(LNLambda - LNHistory)
  endif

  do iter=1,HFBIter
     !Invert the Jacobian
      if (Lipkin) then
        det = Jacobian(1,1,:)*Jacobian(2,2,:) - Jacobian(1,2,:)*Jacobian(2,1,:) 
      else
        det = Jacobian(1,1,:)
      endif
    
      !Invert the jacobian
      if(Lipkin) then
       invJ(1,1,:) =   Jacobian(2,2,:)/det 
       invJ(1,2,:) = - Jacobian(1,2,:)/det
       invJ(2,1,:) = - Jacobian(2,1,:)/det
       invJ(2,2,:) =   Jacobian(1,1,:)/det 
      else
       invJ(1,1,:) = 1.0/det
      endif

      !Find a good direction to update in
      do it=1,2
        !Don't update if converged
        if(Converged(it)) cycle
        !Find Update directions
        FermiUpdate(it) = - invJ(1,1,it) * N(it)    
        if(Lipkin) then
          FermiUpdate(it) = FermiUpdate(it)        - invJ(1,2,it) * LN(it)
          LNupdate(it)    = - invJ(2,1,it) * N(it) - invJ(2,2,it) * LN(it)
          norm(it)        = FermiUpdate(it)**2 + LNUpdate(it)**2
        else
         norm(it)        = FermiUpdate(it)**2
        endif  
      enddo

      FermiUpdate = step * FermiUpdate
      LNUpdate    = step * LNUpdate

      !Replace the history and update
      do it=1,2
        ! Replace the history
        FermiHistory(it) = Fermi(it) 
        Fermi(it)        = Fermi(it)    + FermiUpdate(it)
        if(Lipkin) then
          LNHistory(it) = LNLambda(it)
          LNLambda(it)  = LNLambda(it) + LNUpdate(it) 
        endif
      enddo

      !Recalculate
      N    = HFBNumberOfParticles(Fermi       ,Delta,LNLambda )  - Particles
      if(Lipkin) LN   = LNLambda - LNCR8(Delta,DeltaLN, flag)

      !Convergence check
      do it=1,2
        if( abs(N(it)).lt.Prec  .and. abs(LN(it)).lt. Prec) Converged(it)=.true.
      enddo
      if(all(converged)) then
        exit
      endif
      !Update the Jacobian
      if(iter.gt.1) then
        do it=1,2
          if(Converged(it)) cycle    
          Jacobian(1,1,it) = Jacobian(1,1,it)  +N(it)*FermiUpdate(it)/norm(it)
          if(Lipkin) then           
            Jacobian(1,2,it) = Jacobian(1,2,it)+N(it) *LNUpdate(it)   /norm(it)
            Jacobian(2,1,it) = Jacobian(2,1,it)+LN(it)*FermiUpdate(it)/norm(it)
            Jacobian(2,2,it) = Jacobian(2,2,it)+LN(it)*LNUpdate(it)   /norm(it)
          endif
        enddo
      endif

      !Print a warning if not converged
      if(iter.eq.HFBIter) then
          print 1, HFBIter, N + Particles
          if(Lipkin) print 2, abs(LN)
      endif
  enddo
  end subroutine HFBFindFermiEnergyBroyden

  recursive function FermiBisection(A,B,FA,FB,Depth,Delta,L2,Prec) result(C)

  !-----------------------------------------------------------------------------
  ! For a given L2, this routine recursively searches for the Fermi energy
  ! by a simple bisection method. Very slow, but completely reliable.
  !-----------------------------------------------------------------------------
  integer, intent(in)       :: Depth
  real(KIND=dp), intent(in) :: Prec, L2(2)
  real(KIND=dp), intent(in) :: A(2), B(2), FA(2), FB(2)
  real(KIND=dp)             :: C(2), FC(2), NewA(2), NewB(2), newFA(2), newFB(2)
  integer                   :: it
  logical                   :: Converged(2)
  complex(KIND=dp),intent(in), allocatable :: Delta(:,:,:,:)
  
  Converged = .false.
  
  ! Check for maximum number of iterations.
  if(Depth .eq. HFBIter) then
    print *, 'A', A
    print *, 'B', B
    print *, 'FA', FA
    print *, 'FB', FB
    print *, Occupations(:, 1,1)
    print *, Occupations(:, 2,1)
    print *, Occupations(:, 1,2)
    print *, Occupations(:, 2,2)
    print *, 'Warning: Bisection failed.'
    return
  endif
   
  ! Assign correct values to each C
  do it=1,Iindex
    if(abs(FA(it)).lt.Prec ) then
      C(it) = A(it)
      Converged(it) = .true.
    elseif(abs(FB(it)).lt.Prec ) then
      C(it) = B(it)
      Converged(it) = .true.
    else
      C(it) = (A(it) + B(it))/2.0_dp
    endif
  enddo
  
  if(all(Converged)) return
  
  !If not converged, compute the value at the middle of the interval
  FC = HFBNumberofParticles(C, Delta, L2 )-Particles

  !Decide how to continue the recursion
  do it=1,Iindex
    if(FA(it)*FC(it).lt.0.0_dp) then
      newA (it) = A(it)
      newB (it) = C(it)
      newFA(it) = FA(it)
      newFB(it) = FC(it) 
    else
      newA (it) = C(it)
      newB (it) = B(it)
      newFA(it) = FC(it)
      newFB(it) = FB(it)  
    endif  
  enddo
  C = FermiBisection(newA,newB,newFA,newFb,Depth+1,Delta,L2,Prec)
  
  end function FermiBisection

  subroutine ConstructHFBHamiltonian(lambda, Delta, LnLambda)
  !-----------------------------------------------------------------------------
  ! Constructs the HFB hamiltonian.
  ! The argument lambda is the current guess for the Fermi energy.
  !-----------------------------------------------------------------------------
  ! Note that the Rho & Kappa from the past mean-field iteration are used. This
  ! to combat a hysteresis-effect for the Fermi-solver routines. 
  !-----------------------------------------------------------------------------
  real(KIND=dp), intent(in)                :: lambda(2), LNLambda(2)
  integer                                  :: i,j, it, ii,iii,P
  complex(KIND=dp), allocatable,intent(in) :: Delta(:,:,:,:)
  
  !----------------------------------------------------------------------------- 
  HFBHamil = 0.0_dp  
  do it=1,Iindex
    do P=1,Pindex
      do i=1,blocksizes(P,it)
        ii  = blockindices(i,P,it)
        iii = mod(ii-1,nwt)+1
        !-----------------------------------------------------------------------
        ! Diagonal contribution:
        ! epsilon - lambda  - 2 * Lambda_2 ( 1 - 2 * Rho)                    
        HFBHamil(i,i,P,it) = HFBasis(iii)%GetEnergy() -  Lambda(it)            &
        &                     - 2*(1.0_dp-LNFraction)* LNLambda(it)
        !------------------------------------------------------------------------
        ! Offdiagonal
        do j=1,blocksizes(P,it)
          HFBHamil(i,j,P,it) = HFBHamil(i,j,P,it) +                            &
          & (1.0_dp-LNFraction)*4*LNLambda(it)*OldRhoHFB(i,j,P,it)
        enddo
        do j=1,blocksizes(P,it)
          !---------------------------------------------------------------------
          ! - h^*
          HFBHamil(i+blocksizes(P,it),j+blocksizes(P,it),P,it)=                &
          &                                      -conjg(HFBHamil(i,j,P,it))
        enddo
        !-----------------------------------------------------------------------
        do j=1,blocksizes(P,it)
          ! Delta - 2 * Lambda_2 * Kappa
          HFBHamil(i,j + blocksizes(P,it),P,it) = Delta(i,j,P,it)              &
          &                     -LNFraction*4*LNLambda(it)*OldKappaHFB(i,j,P,it)
        enddo
      enddo
    enddo
  enddo

  if(all(HFBHamil.eq.0.0_dp)) call stp('HFBHamiltonian completely zero!')
  end subroutine ConstructHFBHamiltonian  

  subroutine DiagonaliseHFBHamiltonian
    !---------------------------------------------------------------------------
    ! Alternative subroutine for diagonalising the HFB Hamiltonian.
    !---------------------------------------------------------------------------
    ! Subroutine that solves the HFB eigenvalue problem 
    !
    !      ( U_k )        ( U_k )
    !   H  (     )  = Ek  (     )
    !      ( V_k )        ( V_k )
    !
    ! And stores the result in matrices U & V.
    !---------------------------------------------------------------------------
    ! NOTE 
    ! 1) Extra documentation for the diagonalisation routine 
    !    http://www.netlib.org/lapack/explore-html/d9/dd2/zheevr_8f.html
    !---------------------------------------------------------------------------
    integer, save                       :: size, m, lwork,lrwork,liwork
    complex(KIND=dp), allocatable       :: Eigenvectors(:,:)
    complex(KIND=dp), allocatable       :: Temp(:,:)
    real(KIND=dp) , allocatable         :: Eigenvalues(:)
    complex(KIND=dp), allocatable       :: Work(:), rwork(:)
    integer, allocatable                :: iwork(:), isuppz(:)
    integer                             :: Succes,i,j,jj,it,P, N, jjj, S
    real(KIND=dp)                       :: Sig
    
    size = maxval(blocksizes)
    if(size.eq.0) call stp('wtf')
    !---------------------------------------------------------------------------
    ! Preliminary work.
    if(.not.allocated(Temp)) then
      ! Allocate several arrays for the LAPACK routine
        allocate(Temp(2*size, 2*size))                   ; Temp = 0.0_dp
        allocate(Eigenvectors(2*HFBSize, 2*HFBsize))     ; Eigenvectors= 0.0_dp
        allocate(Eigenvalues(2*size))                    ; EigenValues=0.0_dp
        allocate(Isuppz(4*size))                         ; ISUPPZ=0  
        ! Do a preliminary call to the LAPACK routine to find the optimum
        ! WORK sizes.
        LWORK = -1 ; LRWORK = -1 ; LIWORK = -1
        allocate(work(1), rwork(1), iwork(1))
        call ZHEEVR('V', 'A', 'U', 2*HFBSize, Temp,                            &
        &            2*HFBSize, 0.0_dp , 0.0_dp,0,0,                           &
        &            0.0_dp, m, Eigenvalues, Eigenvectors, 2*HFBSize,          &
        &            isuppz,work,lwork,rwork,                                  &
        &            lrwork, iwork, liwork, Succes)

        lwork = ceiling(DBLE(WORK(1))) ; lrwork = ceiling(DBLE(RWORK(1))) 
        liwork =IWORK(1)
        deallocate(WORK, RWORK, IWORK)
        allocate(WORK(lwork), RWORK(lrwork), IWORK(liwork))
    endif
    !----------------------------------------------------------------------------
    U = 0.0_dp ; V=0.0_dp
    do it=1,Iindex
      do P=1,Pindex
        Temp = 0.0_dp
        N = blocksizes(P,it)
        do j=1,2*N
          do i=1,2*N
            Temp(i,j) = HFBHamil(i,j,P,it)
          enddo
        enddo
        !------------------------------------------------------------------------
        ! Temporary trick to separate signatures.     
        if(SC) then
          do j=1,N
            jj = blockindices(j,P,it)
            jjj= mod(jj-1,nwt)+1
            S = HFBasis(jjj)%GetSignature()
            if(jjj .ne. jj) S = -S
            Temp(j,j)     = Temp(j,j)     + 1000*S
            Temp(j+N,j+N) = Temp(j+N,j+N) - 1000*S
          enddo
        endif
        !------------------------------------------------------------------------

        Succes = 0
        m = N
        call ZHEEVR('V', 'A', 'U', 2*N , Temp(1:2*N,1:2*N),2*N, 0.0_dp,          &
          &          0.0_dp,0,0,0.0_dp, 2*N, Eigenvalues(1:2*N),                 &
          &          Eigenvectors(1:2*N,1:2*N),2*N, isuppz, work, lwork, rwork,  &
          &          lrwork,iwork, liwork,Succes)
        if(Succes.ne.0) then  
          call stp("Error in diagonalising the HFB Hamiltonian.",                &
          &        "ZHEEVR Errorcode", Succes)
        endif
        !-------------------------------------------------------------------------
        ! We store all possible eigenvectors and later make the proper selection.       
        U(1:N,1:2*N,P,it) = Eigenvectors(  1:N    ,1:2*N)
        V(1:N,1:2*N,P,it) = Eigenvectors(  N+1:2*N,1:2*N)
        QuasiEnergies(1:2*N,P,it) = EigenValues(1:2*N)
        
        !-------------------------------------------------------------------------
        ! Calculate the quasiparticle signatures for further use
        QuasiSignatures(:,P,it)=0.0_dp
        do i=1,2*N
          do j=1,N
            jj  = blockindices(j,P,it)
            jjj = mod(jj-1,nwt)+1
            Sig = HFBasis(jjj)%GetSignatureR()
            if(jj.ne.jjj) then
              Sig = -Sig
            endif
            !-----------------------------------------------------
            ! The U components have the same signature
            QuasiSignatures(i,P,it) = QuasiSignatures(i,P,it)    & 
            &                       + sig * abs(U(j,i,P,it))**2
            !-----------------------------------------------------
            ! The V components have opposite signature, thus 
            ! opposite sign.
            QuasiSignatures(i,P,it) = QuasiSignatures(i,P,it)    &
            &                       - sig * abs(V(j,i,P,it))**2
          enddo
        enddo
        !------------------------------------------------------------------------
        ! Extra for temporary trick
        if(SC) then
          QuasiEnergies(1:2*N, P, it) = QuasiEnergies(1:2*N, P, it) &
          &                         - 1000*QuasiSignatures(1:2*N,P,it)
        endif       
      enddo
    enddo

    if(SC) call InsertionSortQPEnergies()
  end subroutine DiagonaliseHFBHamiltonian

  subroutine InsertionSortQPEnergies
    !-----------------------------------------------------------------------
    ! Sort the QPenergies, since the trick to separate in 
    ! subroutine DiagonaliseHFBHamilaltonian does not conserve the order.
    ! We also sort the U and V matrices, as well as the Quasisignatures.
    !-----------------------------------------------------------------------
    integer :: i,j, it, P
    real(KIND=dp) :: TempE,TempSig
    complex(KIND=dp) :: Temp(HFBSize)

    do it=1,Iindex
        do P=1,Pindex
            do i=1,2*blocksizes(P,it)-1
              j = i
              if(j.le.1) cycle
              
              !----------------------------------------------------------
              ! This condition might seem weird, but it ensures that the
              ! positive signature state ends up at a higher index in 
              ! the array, since these states are shifted to higher
              ! qp-energies in the diagonalization routine.
              ! This of course fails when signature is not conserved.
              do while(QuasiEnergies(j-1,P,it)-QuasiEnergies(j,P,it) .gt. 1d-8) 
                  TempE = QuasiEnergies(j,P,it)
                  QuasiEnergies(j,P,it) = QuasiEnergies(j-1,P,it)
                  QuasiEnergies(j-1,P,it) = TempE

                  ! Also change the U and V around
                  Temp = U(:,j,P,it)
                  U(:,j,P,it)   = U(:,j-1,P,it)
                  U(:,j-1,P,it) = Temp

                  Temp = V(:,j,P,it)
                  V(:,j,P,it)   = V(:,j-1,P,it)
                  V(:,j-1,P,it) = Temp

                  ! And don't forget the quasisignatures!
                  TempSig                   = QuasiSignatures(j,P,it) 
                  Quasisignatures(j,P,it)   = QuasiSignatures(j-1,P,it)
                  Quasisignatures(j-1,P,it) = TempSig

                  j = j - 1
                  !Stop when we've reached the bottom of the list
                  if(j.eq.1) exit
              end do              

          enddo
        enddo
    enddo

  end subroutine InsertionSortQPEnergies

  subroutine DiagonaliseSignature(V1,V2, N)
  !---------------------------------------------------------------------------
  ! Diagonalise a 2D-subspace spanned by V1 and V2 for eigenstates of signature
  ! N is half the size of the vectors V1 and V2.
  !---------------------------------------------------------------------------
    complex(KIND=dp), intent(inout) :: V1(2*N), V2(2*N)
    integer, intent(in)             :: N
    real(KIND=dp)                   :: Norm(2,2)
    integer                         :: i

    ! Since we already know the correct subspaces where the correct eigenvectors
    ! live: the first half of coordinates and the second half of coordinates.
    ! So we can just use projection operators and normalise afterwards. 
    ! Provided of course we project on the 'largest' components and don't
    ! accidentally annihilate a component!
    Norm = 0.0_dp
    do i=1,N/2
        Norm(1,1) = Norm(1,1) + abs(V1(i))**2
        Norm(2,1) = Norm(2,1) + abs(V2(i))**2
    enddo
    do i=3*N/2+1,2*N
        Norm(1,1) = Norm(1,1) + abs(V1(i))**2
        Norm(2,1) = Norm(2,1) + abs(V2(i))**2
    enddo
    do i=N/2+1, 3*N/2
        Norm(1,2) = Norm(1,2) + abs(V1(i))**2
        Norm(2,2) = Norm(2,2) + abs(V2(i))**2
    enddo

    if( Norm(1,1) .gt. Norm(2,1) ) then
        !Project the first vector on the first signature and the second on the
        !second one.
        do i=1,N/2
            V1(i)     = V1(i    )/sqrt(Norm(1,1))
            V1(i+N/2) = 0.0_dp
            V2(i)     = 0.0_dp
            V2(i+N/2) = V2(i+N/2)/sqrt(Norm(2,2))
        enddo
        do i=N+1, 3*N/2
            V1(i)     = 0.0_dp
            V1(i+N/2) = V1(i+N/2)/sqrt(Norm(1,1))
            V2(i)     = V2(i    )/sqrt(Norm(2,2))
            V2(i+N/2) = 0.0_dp
        enddo
    else
        !Project the first vector on the second signature and the second on the
        !first signature.
        do i=1,N/2
            V1(i)     = 0.0_dp
            V1(i+N/2) = V1(i+N/2)/sqrt(Norm(1,2))
            V2(i)     = V2(i    )/sqrt(Norm(2,1))
            V2(i+N/2) = 0.0_dp
        enddo
        do i=N+1, 3*N/2
            V1(i)     = V1(i    )/sqrt(Norm(1,2))
            V1(i+N/2) = 0.0_dp
            V2(i)     = 0.0_dp
            V2(i+N/2) = V2(i+N/2)/sqrt(Norm(2,1))
        enddo
    endif
    if(abs(sum(V1*V1) - 1).gt.1d-10) then
        print *, 'Norm ', sum(V1*V1)
        call stp('ortho 1 ')
    endif
    if(abs(sum(V2*V2) - 1).gt.1d-10) then
        print *, 'Norm ', sum(V2*V2)
        call stp('ortho 2 ')
    endif
    if(abs(sum(V1*V2)    ).gt.1d-10) call stp('ortho 12 ')
  end subroutine DiagonaliseSignature

  subroutine ConstructHFBState()
  !-----------------------------------------------------------------------------
  ! High-level routine that constructs the generalised HFB density matrix and 
  ! the anomalous density Kappa.
  !
  ! rho   = V^* V^T
  ! kappa = V^* U^T
  !
  ! However, this concerns the 'text' U and V matrices, and we still need to 
  ! select the qusiparticle states we want to occupy, i.e. which columns to take.
  ! This is ofcourse dependent on the number parity.
  ! To this end, we construct and diagonalise the HFB density multiple times,
  ! checking whether the number parity is the one we want. 
  !
  ! Since Rho = V^* V^T = 1 - U^* U^T it is easy to see that the EigenValues
  ! of Rho that are equal to 1 correspond to the zero eigenvalues of U. It is
  ! exactly the dimension of the null-space of U that determines the number
  ! parity of the HFB state. If this dimension is D then:
  !    \pi_n = (-1)^D
  !
  ! For more see:
  ! G. Bertsch et al., Phys. Rev. A 79, 043602 (2009)
  !-----------------------------------------------------------------------------
    integer             :: i,it,P, C,j
    ! This counts the null-space dimension of U for every signature,parity & 
    ! isospin block.
    integer             :: NullDimension(2,2)
    real(KIND=dp)       :: TotalSignature(2,2), prod
    complex(KIND=dp) :: Temp(HFBSize)
    !---------------------------------------------------------------------------
    HFBColumns  = 0
    do it=1,Iindex
      do P=1,Pindex
        !-----------------------------------------------------------------------
        ! Our first try is always just taking the positive energy quasiparticle
        ! columns. These are the last columns in U and V, since the Hamiltonian
        ! diagonalisation ordered the eigenvalues in ascending order.
        do i=1,blocksizes(P,it)
          HFBColumns(i,P,it) = i + blocksizes(P,it)
        enddo
      enddo
    enddo
    ! Switch the columns we want to block
    if(allocated(QPExcitations)) call BlockQuasiParticles()

    !---------------------------------------------------------------------------
    ! Extra check if needed
    if(HFBCheck) call CheckUandVColumns(HFBColumns)    
    ! We now explicitly construct Rho first
    RhoHFB = constructRhoHFB(HFBColumns)
    !if(HFBCheck) call CheckRho(RhoHFB)
    !---------------------------------------------------------------------------
    !Note that the entire procedure to combat gapless superconductivity is super-
    !fluous when conserving time-reversal
    if(.not.TRC) then
        !-----------------------------------------------------------------------
        !Now we diagonalise Rho.
        call DiagonaliseRHOHFB
        NullDimension = 0 ; TotalSignature = 0.0_dp
        do it=1,Iindex
          do P=1,Pindex        
            !-------------------------------------------------------------------
            ! Now we look for eigenvalues of Rho that are VERY CLOSE to 1, and 
            ! count them for each isospin-parity block.
            ! Only one `problem' here: when is an eigenvalue close enough to 1? 
            do i=1,blocksizes(P,it)
              if(abs(Occupations(i,P,it) - 1) .lt. 1d-10) then
                NullDimension(P,it) = NullDimension(P,it) + 1
              endif
            enddo
            ! If the number-parity is even, no problem.
            if((-1)**NullDimension(P,it) .eq. HFBNumberParity(P,it)) cycle
            !-------------------------------------------------------------------
            ! Now check for total signature
            do i=1,blocksizes(P,it)
              C = HFBColumns(i,P,it)
              TotalSignature(P,it)=TotalSignature(P,it)+QuasiSignatures(C,P,it)
            enddo
            !-------------------------------------------------------------------
            ! Now for the fixing part: if a block has wrong number parity, we 
            ! check for the lowest positive quasiparticle energy of that block 
            ! and 'excite' that quasiparticle by exchanging U and V for that qp.          
            ! Of course we need to check that we excite the qp with the correct 
            ! signature.
            !-------------------------------------------------------------------
            do i=1,blocksizes(P,it)
              C = HFBColumns(i,P,it)
              if(abs(QuasiSignatures(C,P,it) - TotalSignature(P,it)/2 ).lt.1d-8) then
                  HFBColumns(i,P,it) = 2*blocksizes(P,it) - C + 1
                  print *, 'Excited', P, it, C, HFBColumns(i,P,it)
                  print *, 'S, TS',  QuasiSignatures(C,P,it), TotalSignature(P,it)
                  print *, 'NS', QuasiSignatures(HFBColumns(i,P,it),P,it)

                  TotalSignature = 0.0_dp
                  do j=1,blocksizes(P,it)
                    C = HFBColumns(j,P,it)
                    TotalSignature(P,it)=TotalSignature(P,it)+QuasiSignatures(C,P,it)
                  enddo
                  print *, 'NewTS', TotalSignature

                  print *
                  exit
              endif
            enddo
          enddo
        enddo 
      if(HFBCheck) call CheckUandVColumns(HFBColumns)   
      !-------------------------------------------------------------------------
      ! Reconstruct the density
      RhoHFB = constructRhoHFB(HFBColumns)
    endif
    !---------------------------------------------------------------------------
    ! Construct the anomalous density matrix
    KappaHFB = constructKappaHFB(HFBColumns)

  end subroutine ConstructHFBState

  subroutine CheckUandVColumns(Columns)
    !---------------------------------------------------------------------------
    ! Routine that checks if the U's and V's obey relations 7.5 in R&S.
    ! Namely:
    !        U^{dagger} U + V^{\dagger}V  = 1  [Check(1)]
    !        U^{T}V       + V^{T} U       = 0  [Check(2)]
    !        U U^{\dagger}+ V^* V^T       = 1  [Check(3)]
    !        U V^{\dagger}+ V^* U^T       = 0  [Check(4)]
    !--------------------------------------------------------------------------
    integer             :: i, j, k, P, it, ii, jj, kk
    complex(KIND=dp)    :: Check(4), UdaggerU, VDaggerV,UTV,VTU, UUdagger
    complex(KIND=dp)    :: VstarVT, ref, UVDagger, VstarUT
    logical             :: Problem, Cont
    integer, intent(in) :: Columns(HFBsize,Pindex,Iindex)
    real(KIND=dp)       :: Prec = 1d-6

    if(any(Imag(U) .ne. 0.0_dp)) call stp('U imaginary')

    Problem = .false.
    do it=1,Iindex
      do P=1,Pindex
        do j=1,blocksizes(P,it)
          jj = Columns(j,P,it)
          do i=1,blocksizes(P,it)
            ii = Columns(i,P,it)
            Check = 0.0_dp
            do k=1,blocksizes(P,it)
              kk = Columns(k,P,it)
              UdaggerU = conjg(U(k,ii,P,it))*U(k,jj,P,it)
              VdaggerV = conjg(V(k,ii,P,it))*V(k,jj,P,it)

              UTV      = U(k,ii,P,it)*V(k,jj,P,it)
              VTU      = V(k,ii,P,it)*U(k,jj,P,it)
              
              UUdagger = U(i,kk,P,it)*conjg(U(j,kk,P,it))
              VstarVT  = conjg(V(i,kk,P,it))*V(j,kk,P,it)
              
              UVdagger = U(i,kk,P,it)*conjg(V(j,kk,P,it))
              VstarUT  = conjg(V(i,kk,P,it))*U(j,kk,P,it)

              Check(1) = Check(1) + UdaggerU + VdaggerV
              Check(2) = Check(2) + UTV      + VTU
              Check(3) = Check(3) + UUdagger + VstarVT
              Check(4) = Check(4) + UVdagger + VstarUT
            enddo

            if(i.eq.j) then 
              ref = 1.0_dp
            else
              ref = 0.0_dp
            endif

            if(abs(Check(1) - ref).gt.Prec) then
              print *, 'Check 1 failed at: ', ii,jj, Check(1),' P=',P,' it=', it
              Problem=.true.
            endif
            if(abs(Check(2)      ).gt.Prec) then
              print *, 'Check 2 failed at: ', ii,jj, Check(2),' P=',P,' it=', it
              Problem=.true.
            endif
            if(abs(Check(3) - ref).gt.Prec) then
              print *, 'Check 3 failed at: ', ii,jj, Check(3),' P=',P,' it=', it
              Problem=.true.
            endif
            if(abs(Check(4)      ).gt.Prec) then
              print *, 'Check 4 failed at: ', ii,jj, Check(4),' P=',P,' it=', it
              Problem=.true.
            endif  
          enddo
        enddo
      enddo
    enddo
    if(Problem) then
        do it=1,Iindex
            do P=1,Pindex
                print *,' P = ', P, 'It = ', it
                print *
                do i=1,2*blocksizes(P,it)
                    write(*, "(i7)", ADVANCE='NO') i
                enddo
                print *
                do i=1,2*blocksizes(P,it)
                   Cont = .false.
                   do j=1,blocksizes(P,it)
                        if(HFBColumns(j,P,it) .eq. i) then
                            Cont=.true.
                            exit
                        endif   
                   enddo
                   if(Cont) then 
                    write(*, "(i7)", ADVANCE='NO') 1
                   else
                    write(*, "(i7)", ADVANCE='NO') 0
                   endif
                enddo
                print *

                do i=1,blocksizes(P,it)
                    write(*,"(99f7.3)"), DBLE(U(i,1:2*blocksizes(P,it),P,it))
                enddo
                print *
                 do i=1,blocksizes(P,it)
                    write(*,"(99f7.3)"), DBLE(V(i,1:2*blocksizes(P,it),P,it))
                enddo
                print *
                write(*, '(99f7.3)') QuasiSignatures(1:2*blocksizes(P,it),P,it)
                write(*, '(99f7.3)') QuasiEnergies(1:2*blocksizes(P,it),P,it)
            enddo
            enddo
        call stp('Checks failed for U and V.')
    endif
  end subroutine CheckUandVColumns

  function constructRhoHFB (Columns) result(Rho)
  !-----------------------------------------------------------------------------
  ! This function constructs a density matrix from the input of columns from
  ! the U and V matrices.
  !
  ! rho   = V^* V^T
  !-----------------------------------------------------------------------------
    integer, intent(in) :: Columns(HFBSize,Pindex,Iindex)
    integer             :: i,j,k,it,P
    complex(KIND=dp)    :: Rho(HFBSize,HFBSize,Pindex,Iindex)

    Rho = 0.0_dp
    !---------------------------------------------------------------------------
    ! Actual computation
    do it=1,Iindex
      do P=1,Pindex
        do j=1,blocksizes(P,it)
          do i=1,blocksizes(P,it)
            do k=1,blocksizes(P,it)
              Rho(i,j,P,it) = Rho(i,j,P,it) +                                  &
              &       Conjg(V(i,Columns(k,P,it),P,it))*V(j,Columns(k,P,it),P,it)      
            enddo
          enddo
        enddo
      enddo
    enddo 

  end function ConstructRHOHFB

  subroutine DiagonaliseRhoHFB
    !---------------------------------------------------------------------------
    ! Diagonalise RhoHFB and find both the occupation numbers and the 
    ! transformation matrix between HFbasis and the canonical basis.
    !
    !---------------------------------------------------------------------------
    complex(KIND=dp), allocatable, save :: Work(:)
    real(KIND=dp), allocatable,    save :: RWork(:)
    integer,                       save :: WorkSize
    complex(KIND=dp), allocatable, save :: Temp(:,:)
    integer                             :: Succes, P, it, N, i, ii, iii

    !---------------------------------------------------------------------------
    ! Some preparations for the diagonalisation routine further on.
    if(.not.allocated(WORK)) then
      ! This RWORK array has to have a specific size, see the ZHEEV docs at
      ! http://www.netlib.org/lapack/explore-html/d6/dee/zheev_8f.html
      allocate(RWORK(3*maxval(blocksizes)-2))
      allocate(Temp(HFBSize,HFBSize))
      Temp = 0.0_dp ;  RWORK = 0.0_dp
      WORKSIZE = -1 ; allocate(WORK(1))
      ! Preliminary call to determine WORKSIZE
      call ZHEEV('V', 'U', maxval(blocksizes), Temp,maxval(blocksizes),      &
      &           Occupations, WORK, WORKSIZE, RWORK, Succes)
      WORKSIZE = ceiling(real(WORK(1)))
      deallocate(WORK); allocate(WORK(WORKSIZE))
    endif
    
    do it=1,Iindex
      do P=1,Pindex          
          Temp          = 0.0_dp
          N             = blocksizes(P,it)
          Temp(1:N,1:N) = RhoHFB(1:N,1:N,P,it)
          
          !-------------------------------------------------------------------
          ! Since our matrices are not split into signature blocks, and in 
          ! general the eigenvalues of the density matrix are degenerate, 
          ! we need to ensure that states of different signature do not get
          ! mixed. We do this by artificially shifting the eigenvalues of 
          ! the negative signatures.
          !
          ! Notice that, if V is some eigenvector of some matrix A with
          ! eigenvalue lambda, then V is also an eigenvalue of (A - b*I)
          ! where I is the identity matrix and b is a number. 
          ! Its corresponding eigenvalue is then just shifted, but the 
          ! the eigenvectors of A and (A - b*I) are the same.
          !
          ! In this way, we subtract two from the negative signature 
          ! diagonal elements, thus putting the negative signature 
          ! eigenvalues in the (-2,-1) range, well separated from the 
          ! positive signature eigenvalues in the (0,1) range.
          if(SC) then
            do i=1,blocksizes(P,it)       
              ii  = blockindices(i,P,it)
              iii = mod(ii-1,nwt)+1
              if( ii .ne. iii .or. HFBasis(iii)%GetSignature().eq.-1) then
                Temp(i,i) = Temp(i,i) - 2.0_dp
              endif
            enddo
          endif
          
          call ZHEEV('V', 'U', N, Temp(1:N,1:N), N, Occupations(1:N,P,it)    &
          &          , WORK, WORKSIZE, RWORK, Succes)            
          if(Succes.ne.0) then
            call stp('ZHEEV failed to diagonalise RHOHFB', 'Errorcode', Succes)
          endif
          CanTransfo(1:N,1:N,P,it) = Temp(1:N,1:N)
          !------------------------------------------------------------------
          ! Since we shifted the eigenvalues of the negative signature states
          ! by -2, we now need to find the actual occupation numbers.
          ! Notice the slight offset to make sure we are not accidentally
          ! adding two to positive signature eigenvalues
          if(SC) where( Occupations.lt.-0.1_dp) Occupations = Occupations + 2
          ! Numerical safety net
          !where( Occupations.gt.1.0_dp) Occupations=1.0_dp
          !where( Occupations.lt.0.0_dp) Occupations=0.0_dp
      enddo
    enddo
    where (abs(CanTransfo) .lt. 1d-11) CanTransfo = 0.0_dp
  end subroutine DiagonaliseRhoHFB

  subroutine CheckRho(Rho)
    !--------------------------------------------------------------------------
    ! Subroutine to check a density matrix(doesnt have to be the current one)
    ! to see if it satisfies a number of things.
    ! 1) Check if it is Hermitian
    ! 2) Check that it doesn't couple different parities.
    ! 3) Check that it doesn't couple protons & neutrons.
    !--------------------------------------------------------------------------
    complex(KIND=dp), intent(in) :: Rho(HFBSize,HFBSize,Pindex,Iindex)
    integer                      :: i,ii,j,jj,it,P, S1, S2, iii, jjj
    
    !---------------------------------------------------------------------------
    !Hermeticity
    do it=1,Iindex
      do P=1,Pindex
        do j=1,blocksizes(P,it)
          do i=1,j
            if(abs(Rho(i,j,P,it) - conjg(Rho(j,i,P,it))) .gt. 1d-5) then
              print *, 'Rho is not hermitian ',                                &
              &                          i,j, Rho(i,j,P,it),conjg(Rho(j,i,P,it)) 
            endif
          enddo
        enddo
      enddo
    enddo
    !---------------------------------------------------------------------------
    ! Rho does not couple signatures
    do it=1,Iindex
      do P=1,Pindex
        do j=1,blocksizes(P,it)
          jj = blockindices(j,P,it)
          jjj= mod(jj-1,nwt)+1
          S1 = HFBasis(jjj)%GetSignature()
          if(jjj.ne.jj) S1 = -S1
          do i=1,blocksizes(P,it)
            ii = blockindices(i,P,it)
            iii= mod(ii-1,nwt)+1
            S2 = HFBasis(iii)%GetSignature()
            if(iii.ne.ii) S2 = -S2
            if(abs(Rho(i,j,P,it)) .gt. HFBNumCut .and. S1.ne.S2) then
              print *, i,j,S1,S2, Rho(i,j,P,it)
              call stp('Rho couples signatures')
            endif
          enddo
        enddo
      enddo
    enddo
  end subroutine CheckRho

  function ConstructKappaHFB(Columns) result(Kappa)
  !----------------------------------------------------------------------------
  ! This function constructs the anomalous density matrix from the input of 
  ! columns from the U and V matrices.
  !
  ! Kappa   = V^* U^T
  !----------------------------------------------------------------------------
    integer, intent(in) :: Columns(HFBSize,Pindex,Iindex)
    integer             :: i,ii, j, jj, it, P, k, S1, S2, iii, jjj
    complex(KIND=dp)    :: Kappa(HFBSize,HFBSize,Pindex,Iindex)

    Kappa = 0.0_dp
    do it=1,Iindex
      do P=1,Pindex
        do j=1,blocksizes(P,it)
          do i=j+1,blocksizes(P,it)  
            do k=1,blocksizes(P,it)
              Kappa(i,j,P,it) = Kappa(i,j,P,it) +                            &
              &   conjg(V(i,Columns(k,P,it),P,it))*U(j,Columns(k,P,it),P,it)
            enddo
            Kappa(j,i,P,it) = - Kappa(i,j,P,it)
          enddo
        enddo 
      enddo
    enddo

    !---------------------------------------------------------------------------
    ! Check if Kappa couples correctly between signatures
    if(SC) then
      do it=1,Iindex
          do P=1,Pindex
              do i=1,blocksizes(P,it)
                  ii  = blockindices(i,P,it)
                  iii = mod(ii-1,nwt)+1
                  S1 = HFBasis(iii)%GetSignature()
                  if(ii.ne.iii) S1 = -S1
                  do j=1,blocksizes(P,it)
                      jj = blockindices(j,P,it)
                      jjj=mod(jj-1,nwt)+1
                      S2 = HFBasis(jjj)%GetSignature()
                      if(jj .ne. jjj) S2 = -S2
                      if(S1*S2 .ne. -1 .and. abs(Kappa(i,j,P,it)).gt.HFBNumCut) then
                          print *, i,j, S1, S2, Kappa(i,j,P,it)
                          print *, QuasiEnergies(:,P,it)
                          call stp('Kappa Signatures!')
                          !  Kappa(i,j,P,it) = 0.0_dp
                      endif
                  enddo
              enddo
          enddo
      enddo
    endif

  end function ConstructKappaHFB

  subroutine HFBOccupations(Fermi, Delta,LNLambda,PairingDisp)
  !-----------------------------------------------------------------------------
  ! This routine diagonalises the HFB density matrix, thereby (hopefully) also
  ! breing Kappa into canonical form.
  ! Once diagonalised, the canonical basis is constructed as linear combination 
  ! of the HF-basis states.
  !-----------------------------------------------------------------------------
  use wavefunctions

  real(KIND=dp), intent(inout)              :: PairingDisp(2)
  real(KIND=dp), intent(in)                 :: Fermi(2), LNLambda(2)                          
  complex(KIND=dp), intent(in), allocatable :: Delta(:,:,:,:)
  real(KIND=dp)                             :: Energy,  RhoII, SR
  integer                                   :: it,P,i,j,S,ii,iii,loc(1),TS,jj,jjj,k
  integer                                   :: Columns(nwt,Pindex,Iindex)
  integer                                   :: P2, C, index

  PairingDisp = 0.0_dp
  !-----------------------------------------------------------------------------
  !Mix the densities, if there is a saved density
  if( .not. all(OldRhoHFB.eq.0.0_dp) ) then
    RhoHFB   = HFBMix * RhoHFB   + (1.0_dp - HFBMix) * OldRhoHFB
  endif
  if( .not. all(KappaHFB.eq.0.0_dp) ) then
    KappaHFB = HFBMix * KappaHFB + (1.0_dp - HFBMix) * OldKappaHFB
  endif    
  ! Actual diagonalisation
  call DiagonaliseRHOHFB
  !-----------------------------------------------------------------------------
  ! Check the diagonalisation
  if(all(Occupations.eq.0.0_dp)) then
    call stp('No occupations in the canonical basis!')
  endif
  if(any(Occupations - 1.0_dp.gt.1d-5)) then
    call stp('Some occupations are bigger than one in the canonical basis.')
  endif
  if(any(Occupations .lt. -HFBNumCut)) then
    ! Notice that we allow some very small negative occupation numbers.
    ! They are entirely due to numerical error, and such errors are present
    ! too in CR8. However, they are masked by setting all negative elements of
    ! RhoHFB density matrix to zero. But in MOCCa, RHOHFB can be complex...
    where(Occupations.lt.0.0_dp) Occupations = 0.0_dp
    print *, 'Some occupations are smaller than zero in the canonical basis.'
  endif
    
  if(TRC) then
    !In the case of Time-reversal invariance, double the occupations.
    Occupations = 2.0_dp * Occupations
  endif      
  !-----------------------------------------------------------------------------
  ! Note that we only need to actively store nwt of the canonical basis      
  Columns = FindCorrectColumns()
  index = 1
  do it=1,Iindex
    do P=1,Pindex
      do i=1,nwt
        if(Columns(i,P,it).eq.0) exit !No more columns to take here
        
        ! The correct eigenvector of RhoHFB is this one:
        C = Columns(i,P,it)
        !-----------------------------------------------------------------------
        !Find the quantum numbers of this wavefunction      
        loc = maxloc(abs(CanTransfo(:,C,P,it)))
        ii  = Blockindices(loc(1),P,it)
        iii = mod(ii-1,nwt)+1 
        !note that we DO need to filter non-stored spwfs, but only in the case
        !where time-reversal is conserved, but signature isn't.
        S   = HFBasis(iii)%GetSignature()
        if(ii.ne.iii) S = -S 
        TS  = HFBasis(iii)%GetTimeSimplex()
        P2  = HFBasis(iii)%GetParity()
        !Set the value to zero.
        call ResetWf(Canbasis(index))
        call CanBasis(index)%SetParity(P2)
        call CanBasis(index)%SetSignature(S)
        call CanBasis(index)%SetTimeSimplex(TS)
        call CanBasis(index)%SetIsospin(2*it-3)    
        Energy = 0.0_dp

        ! Make a difference between TimeSimplex conservation and nonconservation.
        ! This makes the difference between imaginary or complex multiplication
        ! and since this construction is quadratic in nwt, it is pretty important
        ! for heavy nuclei.
        if(TSC) then
            !----------------------------------------------------------------------
            ! Make the transformation
            do j=1,blocksizes(P,it)
              jj = Blockindices(j,P,it)
              jjj= mod(jj-1,nwt)+1
              !Cutoff for numerical stability
              if(abs(CanTransfo(j,C,P,it)) .lt.HFBNumCut) cycle
              !--------------------------------------------------------------------
              !Transformation
              !--------------------------------------------------------------------
              ! Note that the time-reversing here is kinda wasting cpu cycles 
              ! since we apply it on the entire wavefunction. However, I prefer
              ! this routine to act on wavefunctions, not the (more efficient) 
              ! spinors, since in this way MOCCa checks the consistency of 
              ! quantum numbers.
              if(jj.eq.jjj) then   
                CanBasis(index) = Canbasis(index) + DBLE(CanTransfo(j,C,P,it))*    &
                &                                                       HFBasis(jjj)
              else
                ! Note that this should only happen when signature is not conserved,
                ! but TimeReversal is.
                CanBasis(index) = Canbasis(index) + DBLE(CanTransfo(j,C,P,it))*    &
                &                                      TimeReverseSpwf(HFBasis(jjj))
              endif          
            enddo
        else
            !----------------------------------------------------------------------
            ! Make the transformation
            do j=1,blocksizes(P,it)
              jj = Blockindices(j,P,it)
              jjj= mod(jj-1,nwt)+1
              !Cutoff for numerical stability
              if(abs(CanTransfo(j,C,P,it)) .lt.HFBNumCut) cycle
              !--------------------------------------------------------------------
              !Transformation
              !--------------------------------------------------------------------
              ! Note that the time-reversing here is kinda wasting cpu cycles 
              ! since we apply it on the entire wavefunction. However, I prefer
              ! this routine to act on wavefunctions, not the (more efficient) 
              ! spinors, since in this way MOCCa checks the consistency of 
              ! quantum numbers.
              if(jj.eq.jjj) then   
                CanBasis(index) = Canbasis(index) + CanTransfo(j,C,P,it)*    &
                &                                                       HFBasis(jjj)
              else
                ! Note that this should only happen when signature is not conserved,
                ! but TimeReversal is.
                CanBasis(index) = Canbasis(index) + CanTransfo(j,C,P,it)*    &
                &                                      TimeReverseSpwf(HFBasis(jjj))
              endif          
            enddo
        endif

        !---------------------------------------------------------------------
        ! Compute contribution to the dispersion in the particle number
        ! DN^2 = 2*Tr(Rho(1-Rho)) = 2*sum v^2 (1 - v^2) in the canonical basis
        ! since we just diagonalised rho.
        if(TRC) then
          !Attention to the factors 2.
          ! Occupation is doubled, but we sum over only half of the states
          PairingDisp(it)=PairingDisp(it)+                                   &
          &     Occupations(C,P,it)*(2.0_dp-Occupations(C,P,it))
        else
          PairingDisp(it)=PairingDisp(it)+                                   &
          &   2*Occupations(C,P,it)*(1.0_dp-Occupations(C,P,it))
        endif
        call Canbasis(index)%SetOcc(Occupations(C,P,it))   
        index = index + 1
      enddo
    enddo
  enddo
  if(index.ne.nwt+1) call stp('Not enough canonical spwfs were constructed.')
  !Do some stuff to get the canbasis in fighting condition
  do i=1,nwt !Here there has to be 'nwt' instead of HFBSize
    call CanBasis(i)%SymmetryOperators()
    call CanBasis(i)%CompDer()
  enddo
  !-----------------------------------------------------------------------------
  ! Another important observable is the single-particle energy of these
  ! wavefunctions, but this module has no access to the hPsi routine 
  ! defined in the Imaginarytime module, so this is calculated in the Main
  ! part of the program, until I think of a better way.

  do it=1,Iindex
    do P=1,Pindex
      do i=1,blocksizes(P,it)
        RhoII = DBLE(RhoHFB(i,i,P,it))
        if(TRC) RhoII = 2* RhoII
        ii = blockindices(i,P,it)
        iii=mod(ii-1,nwt)+1
        call HFBasis(iii)%SetOcc(RhoII)
      enddo
    enddo
  enddo
  !-----------------------------------------------------------------------------
  ! Save old density and anomalous density matrix.
  OldRhoHFB = RhoHFB ; OldKappaHFB = KappaHFB
  
  end subroutine HFBOccupations

  function FindCorrectColumns() result(Columns)
  !-----------------------------------------------------------------------------
  ! A subroutine that finds the correct eigenvectors of the HFB density matrix 
  ! RhoHFB when Time Reversal is conserved. Since we would like to store only
  ! half of the canonical basis, we need to figure out what eigenvectors are 
  ! needed.
  ! The result of the function are the indices of the columns containing proper
  ! eigenvectors.
  !-----------------------------------------------------------------------------
  ! When signature is conserved, this is easy, we need only the states with 
  ! positive signature. 
  ! When signature is not conserved, we just take half of them, but we need
  ! to take care that we do not select a wavefunction and its timereverse.
  !-----------------------------------------------------------------------------
  ! Note that it is important that Transformation and Occupations are the result
  ! of a LAPACK diagonalisation routine: when signature is conserved we abuse 
  ! the eigenvalue ordering.
  !-----------------------------------------------------------------------------
    integer          :: Columns(nwt,Pindex,Iindex), i,index,P,it,N,P2,j
  
    Columns=0
    !---------------------------------------------------------------------------
    if(.not. TRC) then
        do it=1,Iindex
          do P=1,Pindex
            !Keep all columns
            do i=1,blocksizes(P,it)
                Columns(i,P,it) = i
            enddo
          enddo
        enddo
    !---------------------------------------------------------------------------
    else
        P2 = 0
        if(SC) then
          !If signature is conserved, we look for the columns with positive 
          ! signature and save them.
          do it=1,Iindex
            do P=1,Pindex
              index = 1
              do i=1,blocksizes(P,it)
                N = Blocksizes(P,it)/2
                !Check for any components with negative signature.
                if(any(abs(CanTransfo(N+1:2*N,i,P,it)).gt.HFBNumCut)) then
                    ! When a component with signature - is detected, this
                    ! wavefunction does not need to be stored.
                else
                    Columns(index,P,it) = i
                    index               = index + 1
                endif
              enddo
              P2 = P2 + index - 1
            enddo
          enddo
        else
        !-----------------------------------------------------------------------
        ! Since Time-reversal is still conserved, the eigenvalues of the density
        ! matrix come in time-reversed pairs. LAPACK routines (like ZHEEV) order
        ! them by increasing eigenvalue, and it is thus sufficient for us to take
        ! the 'first' one of each pair. 
        ! This might seem risky in the case where additional degeneracies show up
        ! but ZHEEV manages to separate eigenvalues to incredible high accuracy
        ! (~10^{-16}, absolute, not relative!) and this program will probably 
        ! never achieve additional degeneracies on that level of precision.
        !-----------------------------------------------------------------------
        ! Alternatively, if this ever gives rise to problems, this piece of code
        ! might be replaced with another that explicitly checks for if new 
        ! columns are time-reversed partners of already saved ones. I (WR) tried
        ! this first, but was unable to get it working correctly, and out of 
        ! frustration, I implemented this.
        !-----------------------------------------------------------------------
          do it=1,Iindex
            do P=1,Pindex
              do i=1,blocksizes(P,it)/2
                Columns(i,P,it) = 2*(i-1)+1
              enddo
            enddo
          enddo
        endif
    !---------------------------------------------------------------------------
    endif
!     do i=1,blocksizes(1,2)
!         do j=1,blocksizes(1,2)
!             write (*,"(f8.3)",advance="no")  DBLE(CanTransfo(i,j,1,2)) 
!         enddo
!         print *
!     enddo
!     print *
!     print '(10f8.3)', QuasiEnergies(1:2*blocksizes(1,2),1,2)
!     print *
!     print *, Columns(1:blocksizes(1,2),1,2)
!     print *
  end function FindCorrectColumns

  subroutine WriteOutKappa(PairingType, OnlyIso)
  !-----------------------------------------------------------------------------
  ! Construct a certain Kappa matrix for writing to an output file. In this way
  ! new calculations need not start from a very bad initial guess.
  !-----------------------------------------------------------------------------
  ! In addition, this routine can supply a nonzero guess for kappa which can 
  ! also be very useful for not getting stuck in a trivial solution with HFB.
  !
  !-----------------------------------------------------------------------------
  ! OnlyIso is an optional integer argument that can make this guess only 
  ! for a specific isospin.
  !-----------------------------------------------------------------------------
    integer, intent(in)       :: PairingType
    integer                   :: i, ii, it, P, sig1,sig2, j,jj,iii,jjj, S1, S2
    integer                   :: startit, stopit
    integer, intent(in), optional :: OnlyIso
    real(KIND=dp)                 :: Occ
  
    select case (PairingType) 
    case(0)
      !------------------------------------------------------------------------
      ! HF Calculation: we can't readily guess zero, since that would
      ! not allow us to start HFB calculations from converged HF calculations.
      ! So we try something more clever. 
      !------------------------------------------------------------------------
      if(present(OnlyIso)) call stp('A guess for KappaHFB for only one isospin' &
      &  //'should not be made in a HF calculation.')
      allocate(KappaHFB(HFBSize,HFBSize,2,2)) ; KappaHFB=0.0_dp
      call PrepareHFBModule()
      do it=1,Iindex
        do P=1,Pindex
          do j=1,Blocksizes(P,it)
           ! We guess some 'small' occupation
            Occ = 0.1_dp
            jj  = blockindices(j,P,it)
            jjj = mod(jj-1,nwt)+1
            sig1 = HFBasis(jjj)%GetSignature()
            if(jjj.ne.jj) sig1 = -sig1
            do i=1,Blocksizes(P,it)
              ii  = blockindices(i,P,it)
              iii = mod(ii-1,nwt)+1
              sig2 = HFBasis(iii)%GetSignature()
              if(ii.ne.iii) sig2 = -sig2
              !Don't pair same parity states
              if( sig1 * sig2 .gt. 0 ) cycle
              KappaHFB(i,j,P,it) =  Occ ! = sqrt( u * v )       
              KappaHFB(j,i,P,it) = -Occ
            enddo
          enddo
        enddo
      enddo
       
       return
    case(1)
      if(present(OnlyIso)) call stp('A guess for KappaHFB for only one isospin' &
      &  //'should not be made in a BCS calculation.')

      !BCS Calculation
      allocate(KappaHFB(HFBSize,HFBSize,2,2)); KappaHFB=0.0_dp
      call PrepareHFBModule()
      !--------------------------------------------------------------------------
      ! We now make an initial guess as in EVCR8
      ! The only elements that are non-zero are those between wavefunctions
      ! and their time-reversed partners.
      do it=1,Iindex
        do P=1,Pindex
          do i=1,Blocksizes(P,it)/2
            ii  = Blockindices(i,P,it)
            iii = mod(ii-1,nwt)+1
            !Factor of 2 because of time-reversal
            Occ= HFBasis(iii)%GetOcc()/2.0_dp 
            KappaHFB(i,i+Blocksizes(P,it)/2,P,it) = Occ * (1.0_dp - Occ)

            !For numerical stability
            if(abs(KappaHFB(i,i+Blocksizes(P,it),P,it)).ge.0.0_dp) then
              KappaHFB(i,i+Blocksizes(P,it)/2,P,it) =                            &
              &                        sqrt(KappaHFB(i,i+Blocksizes(P,it)/2,P,it))
            else
              KappaHFB(i,i+Blocksizes(P,it),P,it) = 0.0_dp
            endif
            !Kappa is antisymmetric
            KappaHFB(i+Blocksizes(P,it)/2,i,P,it) =                              &
            &                              - KappaHFB(i,i+Blocksizes(P,it)/2,P,it)
          enddo
        enddo
      enddo

    case(2)
        !---------------------------------------------------------------------------
        ! HFB calculation: Kappa should already be ok, but when asked MOCCa should 
        ! be able to make some guess.
        Occ = 0.5_dp
        if(present(OnlyIso)) then
          startit=OnlyIso
          stopit =OnlyIso
        else
          startit=1
          stopit=Iindex
        endif
        do it=startit,stopit
          KappaHFB(:,:,:,it)=0.0_dp
          do P=1,Pindex
            do i=1,blocksizes(P,it)
              ii = Blockindices(i,P,it)
              iii = mod(ii-1,nwt)+1
              S1 = HFBasis(iii)%GetSignature()
              if(iii.ne.ii) S1 = - S1
              do j=1,i-1
                jj = Blockindices(j,P,it)
                jjj = mod(jj-1,nwt)+1
                S2 = HFBasis(jjj)%GetSignature()
                if(jjj.ne.jj) S2 = - S2
                if(S2.eq.S1) cycle
                KappaHFB(i,j,P,it) = Occ
                KappaHFB(j,i,P,it) =-Occ
              enddo
            enddo
          enddo
        enddo
        
    case DEFAULT
        call stp('Unknow PairingType in WriteOutKappa.')
    end select
  end subroutine WriteOutKappa
  
  function LNCr8(Delta, DeltaLN,flag) result(LNLambda)
  !-----------------------------------------------------------------------------
  ! Function that calculates Lambda2 as in CR8, which is to mean in a way that 
  ! is completely incomprehensible.
  !
  ! Flag is an input parameter that checks if the pairing does not break down.
  ! If it is different from zero on exit, this means that LNLambda at isospin
  ! it could not be calculated.
  !
  ! NOTE: 
  ! - Don't use this routine when S^T_y is broken
  ! - Don't use this routine when R_z is broken
  !-----------------------------------------------------------------------------
    integer, intent(inout) :: flag(2)
    real(KIND=dp) :: LNLambda(2)
    integer       :: i,j,it, ii, k, P, iii   
    real(KIND=dp) :: c2(2),c3(2),c4(2), trx(2), txd(2), ex(2), gkr(2), erx(2) 
    real(KIND=dp) :: gkx(2),gky(2)
    real(KIND=dp) :: E
    complex(KIND=dp) :: x1, x2, x3,x4,x5
    complex(KIND=dp) :: Chi(HFBSize,HFBSize,2,2), Chika(HFBSize,HFBSize,2,2)
    complex(KIND=dp) :: Gamka(HFBSize,HFBSize,2,2)
    real(KIND=dp)    :: hl1(2) , hl2(2), deno(2), xnum(2)
    complex(KIND=dp), intent(in), allocatable :: Delta(:,:,:,:)
    complex(KIND=dp), intent(in), allocatable :: DeltaLN(:,:,:,:)

    c2 = 0.0_dp ; c3 =0.0_dp ; c4 = 0.0_dp
    trx= 0.0_dp ; txd=0.0_dp ; ex = 0.0_dp ; gkr = 0.0_dp ; erx = 0.0_dp
    gkx = 0.0_dp ; gky = 0.0_dp ; Chi = 0.0_dp ; chika = 0.0_dp ; Gamka = 0.0_dp
       
    do it=1,Iindex
      do P=1,Pindex
        do i=1,blocksizes(P,it)
          c2(it) = c2(it) + DBLE(RhoHFB(i,i,P,it))
          do j=1,blocksizes(P,it)
            c2(it) = c2(it) - DBLE(RhoHFB(i,j,P,it)*RhoHFB(j,i,P,it))
          enddo
        enddo
      enddo
    enddo
    c2 = 2*c2

    do it=1,Iindex
      do P=1,Pindex
        do j=1,blocksizes(P,it)
          do i=1,blocksizes(P,it)
            Chi(i,j,P,it) = RhoHFB(i,j,P,it)
            do k=1,blocksizes(P,it)
              Chi(i,j,P,it) = Chi(i,j,P,it)  -RhoHFB(i,k,P,it)*RhoHFB  (k,j,P,it)
            enddo
          enddo
        enddo
        do j=1,blocksizes(P,it)
          do i=1,blocksizes(P,it)
            do k=1,blocksizes(P,it)
              Chika(i,j,P,it)=Chika(i,j,P,it)+Chi(i,k,P,it)   *KappaHFB(k,j,P,it)
              Gamka(i,j,P,it)=Gamka(i,j,P,it)+RhoHFB(i,k,P,it)*KappaHFB(k,j,P,it)
            enddo
            Chika(i,j,P,it) = KappaHFB(i,j,P,it) - 8 * Chika(i,j,P,it)
            Gamka(i,j,P,it) = KappaHFB(i,j,P,it) - 2 * Gamka(i,j,P,it)
          enddo
        enddo
      enddo
    enddo
      
    do it=1,Iindex
      do P=1,Pindex
        do i=1,Blocksizes(P,it)
          x1 = 0.0_dp ; x2 = 0.0_dp ; x3 = 0.0_dp ; x4 = 0.0_dp ; x5 = 0.0_dp
          do j=1,Blocksizes(P,it)
            x1 = x1 + Chi(i,j,P,it)    * DBLE(Chi(j,i,P,it))
            x2 = x2 + RhoHFB(i,j,P,it) * Chi(j,i,P,it)
          enddo
          ii  = Blockindices(i,P,it)
          iii = mod(ii-1,nwt)+1
          E = HFBasis(iii)%GetEnergy()
          ex(it) = ex(it)  + dble(E*Chi(i,i,P,it))
          txd(it)= txd(it) + dble(x1)
          trx(it)= trx(it) + dble(x2)
          erx(it)= erx(it) + dble(E*x2)
          
          x3 = 0.0_dp ;  x4 = 0.0_dp ; x5 = 0.0_dp
          do j=1,Blocksizes(P,it)
            x3 = x3 + DeltaLN(i,j,P,it) * KappaHFB(i,j,P,it)
            x4 = x4 + Delta  (i,j,P,it) * Chika(i,j,P,it)
            x5 = x5 + DeltaLN(i,j,P,it) * Gamka(i,j,P,it)
          enddo
          gkr(it) = gkr(it) + dble(x3)
          gkx(it) = gkx(it) + dble(x4)
          gky(it) = gky(it) + dble(x5)
        enddo
      enddo
    enddo  
    
    ! Note that gkr,gkx & gky are double that what they are in CR8. This is because we 
    ! sum over all contributions, while they only sum over one signature. 
    c3 = 2*c2 - 8  * trx
    c4 = 4*c2 - 48 * txd 
    
    hl1= 2*(ex + gkr/2)
    hl2= 4*(ex - 2*erx) + 2*(gkx/2 + gky/2)
    deno= c4*c2+2*c2**3 -c3*c3
    xnum=hl2*c2-hl1*c3

    LNLambda = 0.0_dp
    do it=1,Iindex
      if(abs(deno(it)).gt.1d-8) then
        LNLambda(it) = xnum(it)/deno(it)
      else
        ! Signalling problem
        flag(it) = 1
        print *, 'c2,c3,c4', c2,c3,c4
      endif
    enddo

    if(any(isnan(LNLambda))) then
     print *, 'c2,c3,c4', c2,c3,c4
     print *, 'hl1', hl1
     print *, 'hl2', hl2
     call stp('LNLambda is NaN!')
    endif
  end function LNCr8

  subroutine ReadBlockingInfo()
    !---------------------------------------------------------------------------
    ! Subroutine that reads from input the parameters for blocking calculations.
    !
    !
    !---------------------------------------------------------------------------

    integer :: io, QPindex, P, Iso, Pindex, Isoindex, N
    logical :: MoreQp
    integer, allocatable :: Temp(:,:)
    
    Namelist /Blocking/ QPinHFBasis, QPindex, P, Iso, MoreQp

    io = 0
    MoreQp = .true.
    allocate(QPExcitations(3,1)) ; QPExcitations=0
    do while(MoreQp)
      MoreQP= .false.
      QPindex=-1 ; P = -2 ; Iso=-2
      read(unit=*,NML=Blocking, iostat=io)
      if(io.ne.0) call stp('Error on reading blocked particle indices', 'Iostat', io)

      !Double checking some input
      if(QPindex.le.0) call stp('Invalid quasiparticle index.')
      if(PC .and. abs(P).ne.1) call stp('Invalid parity block for blocking.')
      if(.not.PC .and. P.ne.0) call stp('Invalid parity block for blocking.')
      if(IC .and. abs(Iso).ne.1) call stp('Invalid isospin for quasiparticle.')
      if(.not.IC .and. Iso.ne.0) call stp('Invalid isospin for quasiparticle.')

      Pindex = (P + 3)/2 ; Isoindex = (Iso + 3)/2

      !Saving input
      N = size(QPExcitations,2)
      QPExcitations(1,N) = QPindex
      QPExcitations(2,N) = Pindex
      QPExcitations(3,N) = Isoindex
      !Make more space if needed.
      if(MoreQp) then
        allocate(Temp(3,N)); Temp = QPExcitations
        deallocate(QPExcitations); allocate(QPExcitations(3,N+1))
        QPExcitations(:,1:N) = Temp; QPExcitations(:,N+1)=0 
        deallocate(Temp)
      endif

      !Change the HFBNumberParity accordingly
      HFBNumberparity(Pindex,isoindex) = -1 * HFBNumberparity(Pindex,isoindex)
    enddo

  end subroutine ReadBlockingInfo

  subroutine PrintBlocking
    !---------------------------------------------------------------------------
    ! Subroutine to print the info on the any blocked states.
    !
    !---------------------------------------------------------------------------

    integer :: N, i

    1 format('Blocking parameters')
    2 format(2x,'  Index     Parity     Isospin  ')
    3 format(2x,'--------------------------------')
    4 format(i7, 5x, i6, 5x, i8)

    5 format(2x,'--------------------------------')
    6 format(2x,'Number parities')
    7 format(2x,'Parity',8x,' -',11x,' +')
    8 format(2x,'Neutron',7x,i2,11x,i2)
    9 format(2x,'Proton ',7x,i2,11x,i2)
    print 1

    N = size(QPExcitations,2)
    print 2
    print 3
    do i=1,N
      print 4, QPExcitations(:,i)
    enddo
    print 5
    print *
    print 6
    print 7
    print 5
    print 8, HFBNumberparity(:,1)
    print 9, HFBNumberParity(:,2)
    print 5

  end subroutine PrintBlocking

  subroutine BlockQuasiParticles()
    !---------------------------------------------------------------------------
    ! Subroutine that arranges the blocking of quasiparticles. It should be used 
    ! after diagonalisation of the HFB harmiltonian, but before the calculation
    ! of the HFB density & anomalous density matrix.
    !
    ! In practice, this routine just changes columns in the V & U matrices.
    ! (See B. Ballys thesis.)
    !
    ! If we want to block quasiparticle 'a' then we change the U & V matrices as 
    ! follows:
    !
    ! U^a_{ij} = U_{ij}   V^a_{ij} = V_{ij} if j!=a
    ! U^a_{ia} = V^*_{ia} V^a_{ij} = U^*_{ia} 
    !
    !---------------------------------------------------------------------------
    ! The identification of the quasiparticle state is something else. It either
    ! proceeds directly in the canonical basis or in the HF Basis (not 
    ! implemented yet.)
    !---------------------------------------------------------------------------

    integer          :: N, i, index , j, P, it, C, K, loc(1)
    complex(KIND=dp) :: Temp(HFBSize)
    real(KIND=dp)    :: TempU2

    N = size(QPExcitations,2)
  
    do i=1,N
        index = QPExcitations(1,i)
        P     = QPExcitations(2,i)
        it    = QPExcitations(3,i) 
        ! Identify the quasiparticle excitation
        if(QPinHFBasis) then
            loc = 0
            TempU2 = 0.0_dp
            ! Search among the currently occupied columns for which qp 
            ! has the biggest overlap with the asked-for HF state.
            do j=1,blocksizes(P,it)
                if(DBLE(U(index,HFBColumns(j,P,it),P,it)**2) .gt. TempU2) then
                    loc = HFBColumns(j,P,it)
                    TempU2 = DBLE(U(index,HFBColumns(j,P,it),P,it)**2)
                endif
            enddo
            C   = loc(1)
        else
            C   = index
        endif
        print *, 'C',C
        do j=1,blocksizes(P,it)
            if(HFBColumns(j,P,it) .eq. C) then
                HFBColumns(j,P,it) = 2*blocksizes(P,it) - HFBColumns(j,P,it) +1
                !print *, 'Blocked', HFBColumns(j,P,it) 
                !print *, 'Signature', QuasiSignatures(HFBColumns(j,P,it),P,it)
            endif
        enddo
    enddo
     
  end subroutine BlockQuasiParticles

  subroutine PrintQP()
  !-----------------------------------------------------------------------------
  ! Print the quasiparticles obtained by the HFB proces.
  !-----------------------------------------------------------------------------
    integer             :: i, P, it, j, domU(1), domV(1)
    character(len=7)    :: Species(2)=(/ 'Neutron', 'Proton '/)
    logical             :: skip
    real(KIND=dp)       :: u2mv2, u2pv2, align(3,2*HFBSize,Pindex,IIndex)


    10  format (80 ('_'))
    20  format (80 ('-'))
     1  format ( a7, ' P=', i2 ' quasiparticles')
     2  format ('  n   <Rz>   E_qp       U    V   u^2-v^2  u^2+v^2',3x,      &
        &       '<Jx>',5x,'<Jy>',5x,'<Jz>')
     !           n   <Rz>   E_qp   
     3  format ( i3, f7.2 , f10.5,2x, i3,2x, i3, 5(2x, f7.3))

    align = QPalignment()
    do it=1,Iindex
        do P=1,Pindex
          print 10
          print 1, Species(it), 2*P-3
          print 2
          print 10
          do i=1,2*blocksizes(P,it)
            Skip =.true.
            do j=1,blocksizes(P,it)
                ! Only print the qp if it is 'selected' in the HFBColumns
                if( i.eq. HFBColumns(j,P,it) ) then
                    Skip = .false.
                    exit
                endif
            enddo
            if(abs(QuasiEnergies(i,P,it)).gt.QPPrintWindow ) Skip=.true.
            if(skip) cycle
            
            ! Getting the dominant components of both U and V matrices.
            domU = maxloc(abs(U(:,i,P,it)))
            domV = maxloc(abs(V(:,i,P,it)))

            ! Computing u^2 - v^2 and u^2 + v^2
            u2mv2 = 0.0_dp ; u2pv2 = 0.0_dp
            do j=1,blocksizes(P,it)
              u2mv2 = u2mv2 + abs(U(j,i,P,it))**2 - abs(V(j,i,P,it))**2
              u2pv2 = u2pv2 + abs(U(j,i,P,it))**2 + abs(V(j,i,P,it))**2
            enddo
            
            print 3, i, QuasiSignatures(i,P,it), QuasiEnergies(i,P,it)    &
            &      ,blockindices(domU(1),P,it), blockindices(domV(1),P,it)&
            &      ,u2mv2, u2pv2, align(1:3,i,P,it)
          enddo
        enddo
    enddo
    print 20
  end subroutine PrintQP

  function QPAlignment() result(align)
    !------------------------------------------------------------------------
    ! Function that computes the angular momentum of all quasiparticles.
    ! This should only be called at print-out iterations, since this
    ! is quite costly.
    !------------------------------------------------------------------------

    real(KIND=dp)    :: Jmatrix(HFBSize,HFBsize,6,2)
    real(KIND=dp)    :: align(3,2*HFBSize,Pindex,IIndex)
    integer          :: i,j,it,P,k,jj,kk, N
    complex(KIND=dp) :: Transfo(2*HFBSize, 2*HFBSize,Pindex,IIndex)
    !------------------------------------------------------------------------
    ! First, we get all relevant matrix elements of the form 
    ! < i | J | j >
    ! in the HFBasis
    ! The matrix elements of the nwt wavefunctions that are always stored
    JMatrix=0.0_dp
    do j=1,nwt
        do i=1,j
            ! Care for the indices here; Angularmomentum takes !reversed! 
            ! indices
            JMatrix(i,j,:,:) =   AngularMomentum(HFBasis(j),HFBasis(i),.false.)
            JMatrix(j,i,:,1) =   JMatrix(i,j,:,1)
            JMatrix(j,i,:,2) = - JMatrix(i,j,:,2)
        enddo
    enddo

    ! Get the angular momentum of the time-reverse wavefunctions
    if(TRC) then
        do j=1,nwt
            do i=1,j
                JMatrix(i+nwt,j+nwt,:,:) = - JMatrix(i,j,:,:)
                JMatrix(j+nwt,i+nwt,:,1) =   JMatrix(i+nwt,j+nwt,:,1)
                JMatrix(j+nwt,i+nwt,:,2) =   JMatrix(i+nwt,j+nwt,:,2)
            enddo    
        enddo
        ! ATTENTION: NOT COMPLETE YET FOR TRC -CONSERVATION!
        call stp('Need work for printing of qp alignment')
    endif

    ! Construct the transformation matrix, in order to not get confused with 
    ! indices.
    do it=1,Iindex
        do P=1,Pindex
            N = blocksizes(P,it)
            Transfo(1:N    ,1:2*N,P,it) = U(1:N,1:2*N,P,it)
            Transfo(N+1:2*N,1:2*N,P,it) = V(1:N,1:2*N,P,it)
        enddo
    enddo

    align= 0.0_dp
    do it=1,iindex
        do P=1,Pindex
            N = blocksizes(P,it)
            do i=1,2*N
                do j=1,N
                    jj = blockindices(j,P,it)
                    do k=1,N
                        kk = blockindices(k,P,it)
                        Align(:,i,P,it) = Align(:,i,P,it) +   &
                        &                 Jmatrix(kk,jj,1:3,1)&
                        &                 *DBLE(Transfo(j,i,P,it)) &
                        &                 *DBLE(Transfo(k,i,P,it))
                    enddo
                enddo

               do j=N+1,2*N
                    jj = blockindices(j-N,P,it)
                    do k=N+1,2*N
                        kk = blockindices(k-N,P,it)
                        Align(:,i,P,it) = Align(:,i,P,it) -   &
                        &                 Jmatrix(kk,jj,1:3,1)&
                        &                 *DBLE(Transfo(j,i,P,it)) &
                        &                 *DBLE(Transfo(k,i,P,it))
                    enddo
                enddo
            enddo
        enddo
    enddo
  end function QPAlignment


  subroutine HFBComputePairingDensity(PairDensity)
    !------------------------------------------------------------------------
    ! Temporary subroutine that computes the pairdensity Rho~ until a more
    ! complete implementation is available.
    !------------------------------------------------------------------------
    use Spinors
    integer       :: it,i,j, at, P,ii,iii,jj,jjj,S1,S2
    complex(KIND=dp), intent(inout), allocatable :: PairDensity(:,:,:,:)
    real(KIND=dp) :: Temp(nx,ny,nz,2),cutoff(2)
    type(Spinor)  :: TSpin
 
    if(.not.allocated(PairDensity)) then
      allocate(PairDensity(nx,ny,nz,2))
    endif
    PairDensity = 0.0_dp

    do it=1,Iindex
      do P=1,Pindex
        do i=1,blocksizes(P,it)
          ii = blockindices(i,P,it)
          iii= mod(ii-1,nwt)+1
          S1 = HFBasis(iii)%GetSignature()
          if( iii .ne. ii) S1 = -S1
          Cutoff(1) = PCutoffs(iii)
          !Contributions to pairdensity are symmetric under i<=>j
          do j=i,blocksizes(P,it)
            jj = blockindices(j,P,it)
            jjj= mod(jjj-1,nwt)+1
            TSPin = HFBasis(jjj)%GetValue()
            S2 = HFBasis(jjj)%GetSignature()
            if( jjj .ne. jj) S2 = -S2
            if(S2 * S1 .ge. 0) cycle
            if(S2 .lt. 0) TSpin = TimeReverse(Tspin)
            Temp = HFBasis(iii)%GetValue()*Pauli(TSpin,3)
            Temp = Cutoff(1) * Cutoff(2) * Temp
            PairDensity(:,:,:,it) = PairDensity(:,:,:,it) + dcmplx( Temp(:,:,:,1), Temp(:,:,:,2))
          enddo
        enddo
      enddo
    enddo  
    PairDensity = 2*PairDensity
  end subroutine HFBComputePairingDensity


end module HFB<|MERGE_RESOLUTION|>--- conflicted
+++ resolved
@@ -1,6 +1,11 @@
 module HFB
 !-------------------------------------------------------------------------------
 ! Module that contains everything needed to solve the HFB equations.
+!-------------------------------------------------------------------------------
+! In Progress:
+!   *) Debug broyden solver
+! TODO:
+!   *) Implement quasiparticle blocking
 !-------------------------------------------------------------------------------
 ! Some general notes on technicalities:
 ! *) When conserving time-reversal not all spwfs are represented in memory.
@@ -78,7 +83,7 @@
   !-----------------------------------------------------------------------------
   ! Logical. Check all kinds of relations that should hold for correct HFB
   ! calculations. Only to be used for debugging purposes.
-  logical,parameter :: HFBCheck=.false.
+  logical,parameter :: HFBCheck=.true.
   !-----------------------------------------------------------------------------
   ! Real that determines how much to damp the RhoHFB and KappaHFB matrices.
   real(KIND=dp) :: HFBMix=0.1_dp
@@ -175,8 +180,8 @@
     if(.not.allocated(CanTransfo)) then
       allocate(CanTransfo(HFBSize,HFBSize,Pindex,Iindex)) ; CanTransfo     = 0.0_dp
       allocate(Occupations(HFbsize,Pindex,Iindex))        ; Occupations    = 0.0_dp
-      allocate(QuasiEnergies(2*HFBSize,Pindex,Iindex))    ; QuasiEnergies  = 0.0_dp
-      allocate(QuasiSignatures(2*HFBSize,Pindex,Iindex))  ; QuasiSignatures= 0.0_dp
+      allocate(QuasiEnergies(2*HFBSize,Pindex,Iindex))      ; QuasiEnergies  = 0.0_dp
+      allocate(QuasiSignatures(2*HFBSize,Pindex,Iindex))    ; QuasiSignatures= 0.0_dp
       allocate(HFBColumns(HFBSize,Pindex,Iindex))         ; HFBColumns     = 0
     endif
 
@@ -291,13 +296,7 @@
             Temp(2)  = HFBasis(iii)%GetValue()
             if(TRC .and. ii .ne. iii) then
               Temp(2) = TimeReverse(Temp(2))
-<<<<<<< HEAD
             endif            
-=======
-            endif
-            
-            Cutoff(2) = PCutoffs(iii)            
->>>>>>> 1d7c6fff
 
             ActionOfPairing = PairingInter(Temp(1),Temp(2), it)
             Field(:,:,:,it) = Field(:,:,:,it)     -  Cutoff(1)*Cutoff(2)*      &
@@ -343,10 +342,9 @@
     real(KIND=dp)                               :: TempIm(nx,ny,nz)
     complex(KIND=dp)                            :: Temp(nx,ny,nz)
     real(KIND=dp)                               :: Cutoff(2)
-    integer, save                               :: C = 0
-
+    
     if(ConstantGap) call stp('Trying to do constant gap pairing in HFB!')
-
+    
     Delta = 0.0_dp ; if(allocated(DeltaLN)) DeltaLN = 0.0_dp
 
     do it=1,Iindex
@@ -407,11 +405,7 @@
             TempIm   =                                                         &
             &             + Psi1%Grid(:,:,:,4,1) * Psi2%Grid(:,:,:,1,1)        &
             &             + Psi1%Grid(:,:,:,3,1) * Psi2%Grid(:,:,:,2,1)        &
-<<<<<<< HEAD
             &             - Psi1%Grid(:,:,:,2,1) * Psi2%Grid(:,:,:,3,1)        &
-=======
-            &             - Psi1%Grid(:,:,:,2,1) * Psi2%Grid(:,:,:,3,1)        & 
->>>>>>> 1d7c6fff
             &             - Psi1%Grid(:,:,:,1,1) * Psi2%Grid(:,:,:,4,1)
 
             ! Do less computations if TSC is conserved...
@@ -428,7 +422,6 @@
             !Delta is antisymmetric
             Delta(j,i,P,it) = - Delta(i,j,P,it)
             if(allocated(DeltaLN)) then
-<<<<<<< HEAD
                 !Only activate when Lipkin-Nogami is active
                 if(TSC) then
                     DeltaLN(i,j,P,it) =   dv*Cutoff(1)*Cutoff(2)*              & 
@@ -439,12 +432,6 @@
                     &              sum(Temp * PairingFieldLN(:,:,:,it))
                 endif
                 DeltaLN(j,i,P,it) =  - DeltaLN(i,j,P,it)
-=======
-              !Only activate when Lipkin-Nogami is active
-              DeltaLN(i,j,P,it) = Cutoff(1)*Cutoff(2)*dv*                       &
-              &                             sum(Temp * PairingFieldLN(:,:,:,it))
-              DeltaLN(j,i,P,it) =  - DeltaLN(i,j,P,it)
->>>>>>> 1d7c6fff
             endif
           enddo
         enddo
@@ -558,8 +545,7 @@
     real(Kind=dp), intent(in) :: Lambda(2),LNLambda(2)
     real(KIND=dp)             :: N(2), N2(2,2)
     complex(KIND=dp), allocatable,intent(in) :: Delta(:,:,:,:)
-    integer,save                   :: iter=0
- 
+  
     call ConstructHFBHamiltonian(Lambda, Delta, LNLambda)
     ! Diagonalisation of the HFBHamiltonian: computation of U & V matrices.
     call DiagonaliseHFBHamiltonian()
@@ -578,7 +564,6 @@
         enddo
       enddo
     enddo
-    iter = iter +1
   end function HFBNumberofParticles
 
   subroutine HFBFindFermiEnergyBisection(Fermi,L2,Delta,DeltaLN,Lipkin,Prec)
@@ -794,7 +779,6 @@
   1 format('Attention, unconverged Fermi solver.'/, &
   &        'Iterations : ', i5, /, &
   &        'Particles  : ', 2f12.8)
-  2 format('LNLambda deviation : ', 2f12.8)
 
 
   real(KIND=dp), intent(inout)              :: Fermi(2), LnLambda(2)
@@ -928,7 +912,7 @@
       !Print a warning if not converged
       if(iter.eq.HFBIter) then
           print 1, HFBIter, N + Particles
-          if(Lipkin) print 2, abs(LN)
+          print *, abs(LN)
       endif
   enddo
   end subroutine HFBFindFermiEnergyBroyden
@@ -1045,6 +1029,19 @@
     enddo
   enddo
 
+!   do it=1, Iindex
+!     print *, 'HFBHamil, it=', it
+!     do p=1, Pindex
+!       print *,' Parity, p=', p
+!       print *
+!       do i=1,2*blocksizes(P,it)
+!         write(*, '(999f7.2)'), DBLE(HFBHamil(1:2*blocksizes(P,it),i,P,it))
+!       enddo
+!       print *
+!     enddo
+!   enddo
+!   stop
+
   if(all(HFBHamil.eq.0.0_dp)) call stp('HFBHamiltonian completely zero!')
   end subroutine ConstructHFBHamiltonian  
 
@@ -1110,7 +1107,8 @@
           enddo
         enddo
         !------------------------------------------------------------------------
-        ! Temporary trick to separate signatures.     
+        ! Temporary trick to separate signatures.
+        
         if(SC) then
           do j=1,N
             jj = blockindices(j,P,it)
@@ -1133,6 +1131,20 @@
           call stp("Error in diagonalising the HFB Hamiltonian.",                &
           &        "ZHEEVR Errorcode", Succes)
         endif
+!         if(SC) then 
+!             !---------------------------------------------------------------------
+!             ! Note that we do not divide the matrix into blocks by signature. 
+!             ! Thus care must be taken that the diagonalisation above conserves 
+!             ! signature when degenerate quasi-particle energies are encountered.
+!             ! Thus, in the subspace defined by the degenerate eigenvectors, we
+!             ! diagonalise the signature operator.
+!             do j=1,2*blocksizes(P,it)-1
+!                 if(abs(Eigenvalues(j) - Eigenvalues(j+1)).lt.1d-4) then
+!                     call DiagonaliseSignature(Eigenvectors(1:2*N,j),               &
+!                     &                         Eigenvectors(1:2*N,j+1),N)
+!                 endif
+!            enddo
+!         endif   
         !-------------------------------------------------------------------------
         ! We store all possible eigenvectors and later make the proper selection.       
         U(1:N,1:2*N,P,it) = Eigenvectors(  1:N    ,1:2*N)
@@ -1147,9 +1159,7 @@
             jj  = blockindices(j,P,it)
             jjj = mod(jj-1,nwt)+1
             Sig = HFBasis(jjj)%GetSignatureR()
-            if(jj.ne.jjj) then
-              Sig = -Sig
-            endif
+            if(jj.ne.jjj) Sig = -Sig
             !-----------------------------------------------------
             ! The U components have the same signature
             QuasiSignatures(i,P,it) = QuasiSignatures(i,P,it)    & 
@@ -1171,16 +1181,25 @@
     enddo
 
     if(SC) call InsertionSortQPEnergies()
+
+!     do it=1,Iindex
+!       do P=1,PIndex
+!       N = blocksizes(P,it)
+!       print *
+!       print *, '(P, it) = (', P, it, ')'
+!       print *, 'N', N
+!       print *,  'First half', QuasiEnergies(1:N, P, it)
+!       print *,  '2nd   half', QuasiEnergies(N+1:2*N, P, it) 
+!       print * 
+!       enddo
+!     enddo
+
   end subroutine DiagonaliseHFBHamiltonian
 
   subroutine InsertionSortQPEnergies
-    !-----------------------------------------------------------------------
-    ! Sort the QPenergies, since the trick to separate in 
-    ! subroutine DiagonaliseHFBHamilaltonian does not conserve the order.
-    ! We also sort the U and V matrices, as well as the Quasisignatures.
-    !-----------------------------------------------------------------------
+
     integer :: i,j, it, P
-    real(KIND=dp) :: TempE,TempSig
+    real(KIND=dp) :: TempE
     complex(KIND=dp) :: Temp(HFBSize)
 
     do it=1,Iindex
@@ -1188,19 +1207,11 @@
             do i=1,2*blocksizes(P,it)-1
               j = i
               if(j.le.1) cycle
-              
-              !----------------------------------------------------------
-              ! This condition might seem weird, but it ensures that the
-              ! positive signature state ends up at a higher index in 
-              ! the array, since these states are shifted to higher
-              ! qp-energies in the diagonalization routine.
-              ! This of course fails when signature is not conserved.
-              do while(QuasiEnergies(j-1,P,it)-QuasiEnergies(j,P,it) .gt. 1d-8) 
+              do while( QuasiEnergies(j-1,P,it) .gt. QuasiEnergies(j,P,it)) 
                   TempE = QuasiEnergies(j,P,it)
                   QuasiEnergies(j,P,it) = QuasiEnergies(j-1,P,it)
                   QuasiEnergies(j-1,P,it) = TempE
 
-                  ! Also change the U and V around
                   Temp = U(:,j,P,it)
                   U(:,j,P,it)   = U(:,j-1,P,it)
                   U(:,j-1,P,it) = Temp
@@ -1209,16 +1220,10 @@
                   V(:,j,P,it)   = V(:,j-1,P,it)
                   V(:,j-1,P,it) = Temp
 
-                  ! And don't forget the quasisignatures!
-                  TempSig                   = QuasiSignatures(j,P,it) 
-                  Quasisignatures(j,P,it)   = QuasiSignatures(j-1,P,it)
-                  Quasisignatures(j-1,P,it) = TempSig
-
                   j = j - 1
                   !Stop when we've reached the bottom of the list
                   if(j.eq.1) exit
-              end do              
-
+              end do
           enddo
         enddo
     enddo
@@ -1319,12 +1324,11 @@
   ! For more see:
   ! G. Bertsch et al., Phys. Rev. A 79, 043602 (2009)
   !-----------------------------------------------------------------------------
-    integer             :: i,it,P, C,j
+    integer             :: i,it,P, C
     ! This counts the null-space dimension of U for every signature,parity & 
     ! isospin block.
     integer             :: NullDimension(2,2)
-    real(KIND=dp)       :: TotalSignature(2,2), prod
-    complex(KIND=dp) :: Temp(HFBSize)
+    real(KIND=dp)       :: TotalSignature(2,2)
     !---------------------------------------------------------------------------
     HFBColumns  = 0
     do it=1,Iindex
@@ -1346,7 +1350,7 @@
     if(HFBCheck) call CheckUandVColumns(HFBColumns)    
     ! We now explicitly construct Rho first
     RhoHFB = constructRhoHFB(HFBColumns)
-    !if(HFBCheck) call CheckRho(RhoHFB)
+    if(HFBCheck) call CheckRho(RhoHFB)
     !---------------------------------------------------------------------------
     !Note that the entire procedure to combat gapless superconductivity is super-
     !fluous when conserving time-reversal
@@ -1377,32 +1381,28 @@
             !-------------------------------------------------------------------
             ! Now for the fixing part: if a block has wrong number parity, we 
             ! check for the lowest positive quasiparticle energy of that block 
-            ! and 'excite' that quasiparticle by exchanging U and V for that qp.          
+            ! and'excite' that quasiparticle by exchanging U and V for that qp.          
             ! Of course we need to check that we excite the qp with the correct 
             ! signature.
             !-------------------------------------------------------------------
             do i=1,blocksizes(P,it)
               C = HFBColumns(i,P,it)
-              if(abs(QuasiSignatures(C,P,it) - TotalSignature(P,it)/2 ).lt.1d-8) then
-                  HFBColumns(i,P,it) = 2*blocksizes(P,it) - C + 1
-                  print *, 'Excited', P, it, C, HFBColumns(i,P,it)
-                  print *, 'S, TS',  QuasiSignatures(C,P,it), TotalSignature(P,it)
-                  print *, 'NS', QuasiSignatures(HFBColumns(i,P,it),P,it)
-
-                  TotalSignature = 0.0_dp
-                  do j=1,blocksizes(P,it)
-                    C = HFBColumns(j,P,it)
-                    TotalSignature(P,it)=TotalSignature(P,it)+QuasiSignatures(C,P,it)
-                  enddo
-                  print *, 'NewTS', TotalSignature
-
-                  print *
-                  exit
-              endif
+              ! Notice the factor two: if one quasiparticle is accidentally
+              ! excited, this means that one signature in the sum has changed
+              ! sign. This means that the total sum will be off by double 
+              ! that signature!
+              HFBColumns(i,P,it) = 2*blocksizes(P,it) - C + 1
+              exit
             enddo
+            !-------------------------------------------------------------------
+            ! Now check for total signature
+            TotalSignature(P,it) = 0.0_dp
+            do i=1,blocksizes(P,it)
+              C = HFBColumns(i,P,it)
+              TotalSignature(P,it)=TotalSignature(P,it)+QuasiSignatures(C,P,it)
+            enddo
           enddo
         enddo 
-      if(HFBCheck) call CheckUandVColumns(HFBColumns)   
       !-------------------------------------------------------------------------
       ! Reconstruct the density
       RhoHFB = constructRhoHFB(HFBColumns)
@@ -1425,11 +1425,9 @@
     integer             :: i, j, k, P, it, ii, jj, kk
     complex(KIND=dp)    :: Check(4), UdaggerU, VDaggerV,UTV,VTU, UUdagger
     complex(KIND=dp)    :: VstarVT, ref, UVDagger, VstarUT
-    logical             :: Problem, Cont
+    logical             :: Problem
     integer, intent(in) :: Columns(HFBsize,Pindex,Iindex)
-    real(KIND=dp)       :: Prec = 1d-6
-
-    if(any(Imag(U) .ne. 0.0_dp)) call stp('U imaginary')
+    real(KIND=dp)       :: Prec = 1d-8
 
     Problem = .false.
     do it=1,Iindex
@@ -1466,64 +1464,26 @@
             endif
 
             if(abs(Check(1) - ref).gt.Prec) then
-              print *, 'Check 1 failed at: ', ii,jj, Check(1),' P=',P,' it=', it
+              print *, 'Check 1 failed at: ', i,j, Check(1),' P=',P,' it=', it
               Problem=.true.
             endif
             if(abs(Check(2)      ).gt.Prec) then
-              print *, 'Check 2 failed at: ', ii,jj, Check(2),' P=',P,' it=', it
+              print *, 'Check 2 failed at: ', i,j, Check(2),' P=',P,' it=', it
               Problem=.true.
             endif
             if(abs(Check(3) - ref).gt.Prec) then
-              print *, 'Check 3 failed at: ', ii,jj, Check(3),' P=',P,' it=', it
+              print *, 'Check 3 failed at: ', i,j, Check(3),' P=',P,' it=', it
               Problem=.true.
             endif
             if(abs(Check(4)      ).gt.Prec) then
-              print *, 'Check 4 failed at: ', ii,jj, Check(4),' P=',P,' it=', it
+              print *, 'Check 4 failed at: ', i,j, Check(4),' P=',P,' it=', it
               Problem=.true.
-            endif  
-          enddo
-        enddo
-      enddo
-    enddo
-    if(Problem) then
-        do it=1,Iindex
-            do P=1,Pindex
-                print *,' P = ', P, 'It = ', it
-                print *
-                do i=1,2*blocksizes(P,it)
-                    write(*, "(i7)", ADVANCE='NO') i
-                enddo
-                print *
-                do i=1,2*blocksizes(P,it)
-                   Cont = .false.
-                   do j=1,blocksizes(P,it)
-                        if(HFBColumns(j,P,it) .eq. i) then
-                            Cont=.true.
-                            exit
-                        endif   
-                   enddo
-                   if(Cont) then 
-                    write(*, "(i7)", ADVANCE='NO') 1
-                   else
-                    write(*, "(i7)", ADVANCE='NO') 0
-                   endif
-                enddo
-                print *
-
-                do i=1,blocksizes(P,it)
-                    write(*,"(99f7.3)"), DBLE(U(i,1:2*blocksizes(P,it),P,it))
-                enddo
-                print *
-                 do i=1,blocksizes(P,it)
-                    write(*,"(99f7.3)"), DBLE(V(i,1:2*blocksizes(P,it),P,it))
-                enddo
-                print *
-                write(*, '(99f7.3)') QuasiSignatures(1:2*blocksizes(P,it),P,it)
-                write(*, '(99f7.3)') QuasiEnergies(1:2*blocksizes(P,it),P,it)
-            enddo
-            enddo
-        call stp('Checks failed for U and V.')
-    endif
+            endif           
+          enddo
+        enddo
+      enddo
+    enddo
+    if(Problem) call stp('Checks failed for U and V.')
   end subroutine CheckUandVColumns
 
   function constructRhoHFB (Columns) result(Rho)
@@ -1818,64 +1778,31 @@
         call CanBasis(index)%SetTimeSimplex(TS)
         call CanBasis(index)%SetIsospin(2*it-3)    
         Energy = 0.0_dp
-
-        ! Make a difference between TimeSimplex conservation and nonconservation.
-        ! This makes the difference between imaginary or complex multiplication
-        ! and since this construction is quadratic in nwt, it is pretty important
-        ! for heavy nuclei.
-        if(TSC) then
-            !----------------------------------------------------------------------
-            ! Make the transformation
-            do j=1,blocksizes(P,it)
-              jj = Blockindices(j,P,it)
-              jjj= mod(jj-1,nwt)+1
-              !Cutoff for numerical stability
-              if(abs(CanTransfo(j,C,P,it)) .lt.HFBNumCut) cycle
-              !--------------------------------------------------------------------
-              !Transformation
-              !--------------------------------------------------------------------
-              ! Note that the time-reversing here is kinda wasting cpu cycles 
-              ! since we apply it on the entire wavefunction. However, I prefer
-              ! this routine to act on wavefunctions, not the (more efficient) 
-              ! spinors, since in this way MOCCa checks the consistency of 
-              ! quantum numbers.
-              if(jj.eq.jjj) then   
-                CanBasis(index) = Canbasis(index) + DBLE(CanTransfo(j,C,P,it))*    &
-                &                                                       HFBasis(jjj)
-              else
-                ! Note that this should only happen when signature is not conserved,
-                ! but TimeReversal is.
-                CanBasis(index) = Canbasis(index) + DBLE(CanTransfo(j,C,P,it))*    &
-                &                                      TimeReverseSpwf(HFBasis(jjj))
-              endif          
-            enddo
-        else
-            !----------------------------------------------------------------------
-            ! Make the transformation
-            do j=1,blocksizes(P,it)
-              jj = Blockindices(j,P,it)
-              jjj= mod(jj-1,nwt)+1
-              !Cutoff for numerical stability
-              if(abs(CanTransfo(j,C,P,it)) .lt.HFBNumCut) cycle
-              !--------------------------------------------------------------------
-              !Transformation
-              !--------------------------------------------------------------------
-              ! Note that the time-reversing here is kinda wasting cpu cycles 
-              ! since we apply it on the entire wavefunction. However, I prefer
-              ! this routine to act on wavefunctions, not the (more efficient) 
-              ! spinors, since in this way MOCCa checks the consistency of 
-              ! quantum numbers.
-              if(jj.eq.jjj) then   
-                CanBasis(index) = Canbasis(index) + CanTransfo(j,C,P,it)*    &
-                &                                                       HFBasis(jjj)
-              else
-                ! Note that this should only happen when signature is not conserved,
-                ! but TimeReversal is.
-                CanBasis(index) = Canbasis(index) + CanTransfo(j,C,P,it)*    &
-                &                                      TimeReverseSpwf(HFBasis(jjj))
-              endif          
-            enddo
-        endif
+        !------------------------------------------------------------------------
+        ! Make the transformation
+        do j=1,blocksizes(P,it)
+          jj = Blockindices(j,P,it)
+          jjj= mod(jj-1,nwt)+1
+          !Cutoff for numerical stability
+          if(abs(CanTransfo(j,C,P,it)) .lt.HFBNumCut) cycle
+          !----------------------------------------------------------------------
+          !Transformation
+          !----------------------------------------------------------------------
+          ! Note that the time-reversing here is kinda wasting cpu cycles 
+          ! since we apply it on the entire wavefunction. However, I prefer
+          ! this routine to act on wavefunctions, not the (more efficient) 
+          ! spinors, since in this way MOCCa checks the consistency of 
+          ! quantum numbers.
+          if(jj.eq.jjj) then
+            CanBasis(index) = Canbasis(index) + CanTransfo(j,C,P,it)*          &
+            &                                                       HFBasis(jjj)
+          else
+            ! Note that this should only happen when signature is not conserved,
+            ! but TimeReversal is.
+            CanBasis(index) = Canbasis(index) + CanTransfo(j,C,P,it)*          &
+            &                                      TimeReverseSpwf(HFBasis(jjj))
+          endif          
+        enddo
 
         !---------------------------------------------------------------------
         ! Compute contribution to the dispersion in the particle number
@@ -2296,6 +2223,9 @@
       if(.not.IC .and. Iso.ne.0) call stp('Invalid isospin for quasiparticle.')
 
       Pindex = (P + 3)/2 ; Isoindex = (Iso + 3)/2
+!       if(Qpindex.gt.blocksizes(Pindex, Isoindex))  then
+!         call stp('Invalid quasiparticle index.')
+!       endif
 
       !Saving input
       N = size(QPExcitations,2)
@@ -2310,8 +2240,8 @@
         deallocate(Temp)
       endif
 
-      !Change the HFBNumberParity accordingly
-      HFBNumberparity(Pindex,isoindex) = -1 * HFBNumberparity(Pindex,isoindex)
+      !Add to the HFBNumberparity
+      HFBNumberparity(Pindex,isoindex) = mod(HFBNumberparity(Pindex,isoindex) + 1,2)
     enddo
 
   end subroutine ReadBlockingInfo
@@ -2324,16 +2254,16 @@
 
     integer :: N, i
 
-    1 format('Blocking parameters')
-    2 format(2x,'  Index     Parity     Isospin  ')
-    3 format(2x,'--------------------------------')
-    4 format(i7, 5x, i6, 5x, i8)
-
-    5 format(2x,'--------------------------------')
-    6 format(2x,'Number parities')
-    7 format(2x,'Parity',8x,' -',11x,' +')
-    8 format(2x,'Neutron',7x,i2,11x,i2)
-    9 format(2x,'Proton ',7x,i2,11x,i2)
+    1 format(22('_', 'Blocking parameters', 21('_')))
+    2 format('  Index     Parity     Isospin  ')
+    3 format('--------------------------------')
+    4 format(i3, 2i2)
+
+    5 format('--------------------------------')
+    6 format('Number parities')
+    7 format('  P=-1    P=+1')
+    8 format('N',2i2)
+    9 format('P',2i2)
     print 1
 
     N = size(QPExcitations,2)
@@ -2343,10 +2273,8 @@
       print 4, QPExcitations(:,i)
     enddo
     print 5
-    print *
     print 6
     print 7
-    print 5
     print 8, HFBNumberparity(:,1)
     print 9, HFBNumberParity(:,2)
     print 5
@@ -2374,63 +2302,53 @@
     ! implemented yet.)
     !---------------------------------------------------------------------------
 
-    integer          :: N, i, index , j, P, it, C, K, loc(1)
-    complex(KIND=dp) :: Temp(HFBSize)
-    real(KIND=dp)    :: TempU2
-
-    N = size(QPExcitations,2)
+      integer          :: N, i, index , j, P, it, C, K
+      complex(KIND=dp) :: Temp(HFBSize)
+      
+      N = size(QPExcitations,2)
   
-    do i=1,N
+      if(QPinHFBasis) then
+       call stp("Can't do HF-basis blocking yet.")
+      else
+       ! Identify the quasiparticle excitation and swap U & V columns by 
+       ! swapping the index in HFBColumns.
+       do i=1,N
         index = QPExcitations(1,i)
         P     = QPExcitations(2,i)
-        it    = QPExcitations(3,i) 
-        ! Identify the quasiparticle excitation
-        if(QPinHFBasis) then
-            loc = 0
-            TempU2 = 0.0_dp
-            ! Search among the currently occupied columns for which qp 
-            ! has the biggest overlap with the asked-for HF state.
-            do j=1,blocksizes(P,it)
-                if(DBLE(U(index,HFBColumns(j,P,it),P,it)**2) .gt. TempU2) then
-                    loc = HFBColumns(j,P,it)
-                    TempU2 = DBLE(U(index,HFBColumns(j,P,it),P,it)**2)
-                endif
-            enddo
-            C   = loc(1)
-        else
-            C   = index
-        endif
-        print *, 'C',C
-        do j=1,blocksizes(P,it)
-            if(HFBColumns(j,P,it) .eq. C) then
-                HFBColumns(j,P,it) = 2*blocksizes(P,it) - HFBColumns(j,P,it) +1
-                !print *, 'Blocked', HFBColumns(j,P,it) 
-                !print *, 'Signature', QuasiSignatures(HFBColumns(j,P,it),P,it)
-            endif
-        enddo
-    enddo
-     
+        it    = QPExcitations(3,i)        
+        !HFBColumns(index,P,it) = 2*blocksizes(P,it) - HFBColumns(index,P,it) + 1
+       
+        C    = HFBColumns(index,P,it)
+        HFBColumns(index,P,it) = 2*blocksizes(P,it) - C + 1
+        print *, 'excited', C, HFBColumns(index,P,it), QuasiEnergies(C,P,it), QuasiEnergies(HFBColumns(index,P,it),P,it)
+!         Temp = U(:,C,P,it)
+!         U(:,C,P,it)     = conjg(V(:,C,P,it)) 
+!         V(:,C,P,it)     = conjg(Temp)
+!         K = blocksizes(P,it)/2
+!         U(1:K,C,P,it)     = conjg(V(K+1:2*K,C,P,it)) 
+!         U(K+1:2*K,C,P,it) = conjg(V(1:K,C,P,it)) 
+      
+!         V(1:K,C,P,it)     = conjg(Temp(K+1:2*K))
+!         V(K+1:2*K,C,P,it) = conjg(Temp(1:K))
+       enddo
+      endif 
   end subroutine BlockQuasiParticles
 
   subroutine PrintQP()
   !-----------------------------------------------------------------------------
   ! Print the quasiparticles obtained by the HFB proces.
   !-----------------------------------------------------------------------------
-    integer             :: i, P, it, j, domU(1), domV(1)
+    integer             :: i, P, it, j
     character(len=7)    :: Species(2)=(/ 'Neutron', 'Proton '/)
     logical             :: skip
-    real(KIND=dp)       :: u2mv2, u2pv2, align(3,2*HFBSize,Pindex,IIndex)
-
 
     10  format (80 ('_'))
     20  format (80 ('-'))
      1  format ( a7, ' P=', i2 ' quasiparticles')
-     2  format ('  n   <Rz>   E_qp       U    V   u^2-v^2  u^2+v^2',3x,      &
-        &       '<Jx>',5x,'<Jy>',5x,'<Jz>')
+     2  format ('  n   <Rz>   E_qp')
      !           n   <Rz>   E_qp   
-     3  format ( i3, f7.2 , f10.5,2x, i3,2x, i3, 5(2x, f7.3))
-
-    align = QPalignment()
+     3  format ( i3, f7.2 , f10.5)
+
     do it=1,Iindex
         do P=1,Pindex
           print 10
@@ -2440,116 +2358,19 @@
           do i=1,2*blocksizes(P,it)
             Skip =.true.
             do j=1,blocksizes(P,it)
-                ! Only print the qp if it is 'selected' in the HFBColumns
                 if( i.eq. HFBColumns(j,P,it) ) then
                     Skip = .false.
                     exit
                 endif
             enddo
             if(abs(QuasiEnergies(i,P,it)).gt.QPPrintWindow ) Skip=.true.
-            if(skip) cycle
-            
-            ! Getting the dominant components of both U and V matrices.
-            domU = maxloc(abs(U(:,i,P,it)))
-            domV = maxloc(abs(V(:,i,P,it)))
-
-            ! Computing u^2 - v^2 and u^2 + v^2
-            u2mv2 = 0.0_dp ; u2pv2 = 0.0_dp
-            do j=1,blocksizes(P,it)
-              u2mv2 = u2mv2 + abs(U(j,i,P,it))**2 - abs(V(j,i,P,it))**2
-              u2pv2 = u2pv2 + abs(U(j,i,P,it))**2 + abs(V(j,i,P,it))**2
-            enddo
-            
-            print 3, i, QuasiSignatures(i,P,it), QuasiEnergies(i,P,it)    &
-            &      ,blockindices(domU(1),P,it), blockindices(domV(1),P,it)&
-            &      ,u2mv2, u2pv2, align(1:3,i,P,it)
+            if(skip) cycle  
+            print 3, i, QuasiSignatures(i,P,it), QuasiEnergies(i,P,it)
           enddo
         enddo
     enddo
     print 20
   end subroutine PrintQP
-
-  function QPAlignment() result(align)
-    !------------------------------------------------------------------------
-    ! Function that computes the angular momentum of all quasiparticles.
-    ! This should only be called at print-out iterations, since this
-    ! is quite costly.
-    !------------------------------------------------------------------------
-
-    real(KIND=dp)    :: Jmatrix(HFBSize,HFBsize,6,2)
-    real(KIND=dp)    :: align(3,2*HFBSize,Pindex,IIndex)
-    integer          :: i,j,it,P,k,jj,kk, N
-    complex(KIND=dp) :: Transfo(2*HFBSize, 2*HFBSize,Pindex,IIndex)
-    !------------------------------------------------------------------------
-    ! First, we get all relevant matrix elements of the form 
-    ! < i | J | j >
-    ! in the HFBasis
-    ! The matrix elements of the nwt wavefunctions that are always stored
-    JMatrix=0.0_dp
-    do j=1,nwt
-        do i=1,j
-            ! Care for the indices here; Angularmomentum takes !reversed! 
-            ! indices
-            JMatrix(i,j,:,:) =   AngularMomentum(HFBasis(j),HFBasis(i),.false.)
-            JMatrix(j,i,:,1) =   JMatrix(i,j,:,1)
-            JMatrix(j,i,:,2) = - JMatrix(i,j,:,2)
-        enddo
-    enddo
-
-    ! Get the angular momentum of the time-reverse wavefunctions
-    if(TRC) then
-        do j=1,nwt
-            do i=1,j
-                JMatrix(i+nwt,j+nwt,:,:) = - JMatrix(i,j,:,:)
-                JMatrix(j+nwt,i+nwt,:,1) =   JMatrix(i+nwt,j+nwt,:,1)
-                JMatrix(j+nwt,i+nwt,:,2) =   JMatrix(i+nwt,j+nwt,:,2)
-            enddo    
-        enddo
-        ! ATTENTION: NOT COMPLETE YET FOR TRC -CONSERVATION!
-        call stp('Need work for printing of qp alignment')
-    endif
-
-    ! Construct the transformation matrix, in order to not get confused with 
-    ! indices.
-    do it=1,Iindex
-        do P=1,Pindex
-            N = blocksizes(P,it)
-            Transfo(1:N    ,1:2*N,P,it) = U(1:N,1:2*N,P,it)
-            Transfo(N+1:2*N,1:2*N,P,it) = V(1:N,1:2*N,P,it)
-        enddo
-    enddo
-
-    align= 0.0_dp
-    do it=1,iindex
-        do P=1,Pindex
-            N = blocksizes(P,it)
-            do i=1,2*N
-                do j=1,N
-                    jj = blockindices(j,P,it)
-                    do k=1,N
-                        kk = blockindices(k,P,it)
-                        Align(:,i,P,it) = Align(:,i,P,it) +   &
-                        &                 Jmatrix(kk,jj,1:3,1)&
-                        &                 *DBLE(Transfo(j,i,P,it)) &
-                        &                 *DBLE(Transfo(k,i,P,it))
-                    enddo
-                enddo
-
-               do j=N+1,2*N
-                    jj = blockindices(j-N,P,it)
-                    do k=N+1,2*N
-                        kk = blockindices(k-N,P,it)
-                        Align(:,i,P,it) = Align(:,i,P,it) -   &
-                        &                 Jmatrix(kk,jj,1:3,1)&
-                        &                 *DBLE(Transfo(j,i,P,it)) &
-                        &                 *DBLE(Transfo(k,i,P,it))
-                    enddo
-                enddo
-            enddo
-        enddo
-    enddo
-  end function QPAlignment
-
 
   subroutine HFBComputePairingDensity(PairDensity)
     !------------------------------------------------------------------------
