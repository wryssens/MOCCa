--- conflicted
+++ resolved
@@ -81,10 +81,6 @@
         !-----------------------------------------------------------------------
         ! Initialize randomly at the start
         maxspwf = copywavefunction(HFBasis(nwt))
-<<<<<<< HEAD
-
-=======
->>>>>>> 1c86cb0d
         call random_number(maxspwf%value%grid)
         call maxspwf%compnorm()
         maxspwf%value = 1.0/sqrt(maxspwf%norm) * maxspwf%value
