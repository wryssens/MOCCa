--- conflicted
+++ resolved
@@ -1475,13 +1475,8 @@
     if(PC) k =1
       do j=1,ny
         do i=1,nx
-<<<<<<< HEAD
           write(iunit, '(5f10.5)') MeshX(i), -MeshY(ny-j+1),Density%Rho(i,ny-j+1,k,1), Density%Rho(i,ny-j+1,k,2),&
           &                       sum(Density%Rho(i,ny-j+1,k,:))
-=======
-          write(iunit, '(5f10.5)') MeshX(i), MeshY(ny-j+1),Density%Rho(i,ny-j+1,k,1), Density%Rho(i,ny-j+1,k,2),&
-          &                       sum(Density%Rho(i,ny-j+k,1,:))
->>>>>>> 224a260e
         enddo
       enddo
       do j=1,ny
