program MOCCa
    !---------------------------------------------------------------------------
    !            ; ,                                                           |
    !           ) ;( (										                                     |
    !          ( (  ) ;                                                        |
    !           ,-"""-.                                                        |
    !        ,-|`-...-'|                                                       |
    !       ((_|       |                                                       |
    !        `-\       /                                                       |
    !           `.___.'                                                        |
    ! Creation: 8th of April, 2013.                                            |
    ! Update  : 7th of November 2014                                           |
    ! Wouter Ryssens                                                           |
    !---------------------------------------------------------------------------

    use GenInfo
    use InOutput, only    : Input, Output, PlotDensity
    use SpwfStorage, only : PrintSpwf, DensityBasis, HFBasis
    use Pairing, only     : PairingType
    use Testing

    implicit none

 200 format (/,' ___________________________________________________________', &
     &       /,'|                                                          |', &
     &       /,'|  MOCCa                                                   |', &
     &       /,'|                                          Unstable        |', &
     &       /,'|  Copyright  P.-H. Heenen, M.Bender & W. Ryssens          |', &
     &       /,'|                 ; ,                                      |', &
     &       /,'|                ) ;( (                                    |', &
     &       /,'|               ( (  ) ;                                   |', &
     &       /,'|                ,-"""-.                                   |', &
     &       /,"|             ,-|`-...-'|                                  |", &
     &       /,'|            ((_|       |                                  |', &
     &       /,'|             `-\       /                                  |', &
     &       /,"|                `.___.'                                   |", &
     &       /,'|                                                          |', &
     &       /,'|__________________________________________________________|')

     print 200

     !--------------------------------------------------------------------------
     ! Reading the user input and the wavefunction input.
     call Input()    !Override is disabled
     !--------------------------------------------------------------------------
     !Canbasis needs to be properly initialised in order to start if doing HFB
     DensityBasis => HFBasis

     !--------------------------------------------------------------------------
     ! In testing mode.
     if(TestRun.eq.1) then
        print*, "MOCCa is entering test mode!"
        !call TestPairingFields()
        call TestDelta
        call stp('End of TestRun')
     endif
     !--------------------------------------------------------------------------
     ! Solve the mean-field equations.
     call Evolve(MaxIter, .true.)
     !--------------------------------------------------------------------------
     ! Write wavefunctions to file!
     call Output
     call stp('MOCCa exits correctly.')

end program MOCCa

subroutine Evolve(MaxIterations, iprint)
  !-----------------------------------------------------------------------------
  ! This subroutine commands the time evolution of the system.
  !
  ! The integer iprint is a flag: iprint=1 gives extra diagnostic printouts.
  !-----------------------------------------------------------------------------
  use CompilationInfo
  use GenInfo
  use WaveFunctions
  use Derivatives,only  : MaxFDOrder
  use MeanFields, only  : ConstructPotentials,DerivePotentials
  use ImaginaryTime
  use SpwfStorage
  use Densities, only   : UpdateDensities, DampingParam, Density, Recalc
  use Moments, only     : CalculateAllMoments, ReadjustAllMoments,             &
  &                       CheckForRutzMoments
  use Energy, only      : CompEnergy
  use Pairing, only     : SolvePairing, PairingType, SolvePairingStart
  use Cranking, only    : ReadjustCranking, CrankC0
  use DensityMixing,only: MixDensities
  use Cranking, only    : RutzCrank, CrankType
  use Testing
  use HFB

  implicit none

  !---------------------------------------------------------------------------
  ! Interface for the Summaryprinting routines, since FORTRAN is rather
  ! peculiar about routines in the same program...
  interface
    subroutine PrintSummary_v1(Iteration)
      integer, intent(in) :: iteration
    end subroutine PrintSummary_v1
    subroutine PrintSummary_v2(Iteration)
      integer, intent(in) :: iteration
    end subroutine PrintSummary_v2
  end interface

  procedure(PrintSummary_v1), pointer :: PrintSummary

  1 format ( 20x, "Iteration ", i4, 20x,/)
  2 format ( "Total Time Elapsed:", f8.3 )
  3 format (A11 , f8.3 , " or ", f8.3 , " %")
  4 format (60("-"))
  5 format (22('-'),"Congratulations!",22('-'),/,                            &
  &                " Your calculation converged, to the following accuracy: ")
  6 format ("Multipole moments changed for less than : ", e9.2)
  7 format ("Energy            changed for less than : ", e9.2)
  8 format ("Total dispersion of the occupied Spwfs  : ", e9.2)
  9 format ("Average dispersion of the occupied Spwfs: ", e9.2)
100 format (/,94('='),/, 20x,' START OF THE ITERATIVE PROCESS ' ,/, 94('='),/)

  logical, intent(in) :: iprint
  integer, intent(in) :: MaxIterations
  integer             :: Iteration
  logical             :: Convergence
  logical, external   :: ConvergenceCheck
  integer             :: i,wave
  logical             :: RutzCheck
  real(KIND=dp)       :: Canenergy

  !--------------------------------------------------------------------------
  ! Decide which summary to print
  PrintSummary => PrintSummary_v2

  ! Assign correct evolution operator for the iterations
  select case(IterType)
  case('IMTS')
    EvolveSpwf => GradDesc
  case('NEST')
    EvolveSpwf => Nesterov
  case DEFAULT
    call stp('Itertype is not recognised.')
  end select

  !Updating certain parameters of the wavefunctions that were not read from file
  do i=1,nwt
    call HFBasis(i)%SymmetryOperators()
  enddo

  if(SolvePairingStart) then
    call SolvePairing
  else
  ! Temporary, until MOCCa saves canonical basis to file.
    if(PairingType.eq.2) then
      call stp('Need to calculate Canonical basis at the start')
    endif
  endif

  !Computing the initial densities
  call DeriveAll()

  !Update the Angular momentum variables
  call UpdateAm(.true.)
  !Make sure that there is no improper readjusting of cranking constraints
  AngMomOld = TotalAngMom

  ! Recalculate densities if needed
  ! This includes several scenarios:
  ! 1) If the user asked for it
  ! 2) if the input file was a CR8 file, the time-odd densities could then
  !    not be read from file.
  ! 3) if the input file was an EV8 file, some derivatives of densities could not
  !    be read.
  if(.true.) then
    call UpdateDensities(0)
  endif

  ! Printing the parameters of this run.
  call PrintStartInfo
  !Loop over the iterations
  Iteration = 0
  Convergence = .false.

  call CalculateAllMoments(1)
  !Readjust all moments, both Rutz and nonRutz
  call ReadjustAllMoments(1)
  call ReadjustAllMoments(0)

  !Construct the mean-field potentials
  call ConstructPotentials

  !Derive the necessary potentials
  call DerivePotentials

  if(Pairingtype.eq.2) then
    do i=1,nwt
      CanEnergy = InproductSpinorReal(CanBasis(i)%GetValue(),hPsi(Canbasis(i)))
      call Canbasis(i)%SetEnergy(CanEnergy)
    enddo
  endif

  !Calculating  The Energy
  call CompEnergy

  !Printing observables
  call PrintIterationInfo(0)

  !Checking for the presence of Rutz-Type constraints
  RutzCheck = CheckForRutzMoments()

  !call OddTPot
  print 100

  !-----------------------------------------------------------------------------
  !Start of the Mean-field iterations
  do while((Iteration.lt.MaxIterations))
    !Incrementing the iteration number
    Iteration = Iteration + 1

    ! Calculate all the different potentials to construct the single particle
    ! hamiltonian h and then substitute every spwf |\Psi> by 1 - dt/hbar*h|\Psi>
    ! or more complicated algorithms in general.
    ! Note that the orthogonalisation is managed by this routine too.
    call EvolveSpwf(Iteration)

    !Pairing.
    call SolvePairing
    !---------------------------------------------------------------------------
    ! When moments or angular moments are constrained according to K.Rutz'
    ! prescription, there needs to be a correction step, dependent on the
    ! density or angular moment obtained in  the meantime.

    if(RutzCheck) then
      call UpdateDensities(0,.true.)
      call CalculateAllMoments(1) ! Save old values to history
      call ReadjustAllMoments(0)  ! Only readjust Rutz-style moments
    endif
    if(RutzCrank) then
        !Deriving all Spwf
        call DeriveAll()
        call updateAm(.true.)
        call ReadjustCranking(.true.)
    endif
    !Checking for the presence of Rutz-Type constraints
    RutzCheck = CheckForRutzMoments()

    if(RutzCheck .or. RutzCrank) then
        !Apply Corrections and resolve pairing
        call RutzCorrectionStep
        call SolvePairing
    endif

    !---------------------------------------------------------------------------
    !Deriving all Spwf
    call DeriveAll()

    !Calculate the expectation values of the symmetry operators and the spwf
    !energies of the canonical basis
    do i=1,nwt
      call HFBasis(i)%SymmetryOperators()
      if(Pairingtype.eq.2) then
        CanEnergy = InproductSpinorReal(CanBasis(i)%GetValue(), hPsi(Canbasis(i)))
        call Canbasis(i)%SetEnergy(CanEnergy)
        call CanBasis(i)%SymmetryOperators()
      endif
    enddo

    !Update all the angular momentum information. This can be skipped on
    !iterations without printout if there is no cranking.
    if( any(CrankType.ne.0)  .or.  mod(Iteration, PrintIter).eq.0 ) then
      call UpdateAM(.false.)
    endif

    !Print a summary
    if(mod(Iteration, PrintIter).ne.0) call PrintSummary(Iteration)

    !Computing the densities, without smoothing.
    call UpdateDensities(0)

    !Smooth the densities!
    call MixDensities(Iteration)

    !Calculating the expected values of all relevant Moments
    call CalculateAllMoments(0)

    !Readjust the constraints
    call ReadjustAllMoments(1)
    call ReadjustCranking(.false.)

    !Construct the mean-field potentials
    call ConstructPotentials

    !Derive the necessary potentials
    call DerivePotentials

    !Calculating the Energy
    call CompEnergy

    !Checking for convergence
    Convergence = ConvergenceCheck()
  	if(Convergence) exit

    if(mod(Iteration, PrintIter).eq.0 .or. Iteration.eq.MaxIterations) then
      !Print info after selected amount of iterations.
      call PrintIterationInfo(Iteration)
    endif
  enddo
  !End of the mean-field iterations
  !-----------------------------------------------------------------------------

  if (Convergence .and. mod(Iteration, PrintIter).ne.0) then
    ! If convergence happens during iterations, it is possible
    ! that a printout has been skipped
    call printIterationInfo(Iteration)
  endif

  !Reanalysis of the result with Lagrange derivatives.
  call FinalIteration()

  if(Convergence) then
     print 5
     print 6, MomentPrec
     print 7, EnergyPrec
     print 8, TotalDispersion
     print 9, TotalDispersion/nwt
     print 4
  endif
end subroutine Evolve

logical function ConvergenceCheck() result(Converged)
  !-----------------------------------------------------------------------------
  ! Aggregate function that combines the result from several modules
  ! regarding convergence.
  ! What should be converged:
  !       1) Multipole moments
  !       2) Angular Momentum(in the case of Time Reversal Breaking)
  !          (Not implemented yet!)
  !       3) Energies
  !       4) D2H of the spwf (not implemented yet)
  !       5) Fermi Energy( not implemented yet)
  !-----------------------------------------------------------------------------
  use GenInfo
  use Moments, only : ConverMultipoleAll
  use Energy, only  : ConverEnergy, TotalEnergy, PrintENergy
  use Pairing, only : ConverFermi
  use Cranking, only: ConverCranking

  implicit none

  Converged = .true.
  !Checking convergence of the multipole Degrees of freedom
  !Converged = Converged .and. ConverMultipoleAll(MomentPrec)
  ! Checking convergence of the Energy
  Converged = Converged .and. ConverEnergy(EnergyPrec)
  !Checking convergence of the Fermi energy
  !Converged = Converged .and. ConverFermi(PairingPrec)
    !Checking convergence of the angular momentum for cranked calculations
<<<<<<< HEAD
  !Converged = Converged .and. ConverCranking(CrankPrec)
=======
  Converged = Converged .and. ConverCranking(CrankPrec)
>>>>>>> 8fdf947a

  if(TotalEnergy.ge.0.0_dp) then
    call PrintEnergy
    call stp('Positive total energy!', 'Total Energy', TotalEnergy)
  endif
  return
end function ConvergenceCheck

subroutine PrintStartInfo()
    !---------------------------------------------------------------------------
    ! A subroutine that prints all the relevant info that is available at
    ! the start of MOCCa.
    !---------------------------------------------------------------------------
    use InOutput, only : PrintInput,PrintFileInfo
    use Coulomb, only  : PrintCoulombInfo
    use Force,   only  : PrintForce
    use Moments, only  : PrintConstraints, PrintMomentInfo
    use Cranking,only  : PrintCranking
    use Pairing, only  : PrintPairingInfo
    use Spwfstorage, only: UpdateAM, DeriveAll
    use geninfo

    implicit none

    1 format(60('-'))

    !Printing compilation and runtime input.
    call PrintInput
    ! Print info on the force that is used.
    call PrintForce
    !Print info on the pairing interaction
    call PrintPairingInfo
    !Print info on the Coulomb Parameters
    call PrintCoulombInfo
    !Print info on the Moment parameters
    call printMomentInfo
    !Print info on the cranking
    call DeriveAll()
    ! Print info from the file
    call PrintFileInfo

    call UpdateAm(.true.)
    if(.not.TRC) then
      call PrintCranking
    endif

end subroutine PrintStartInfo

subroutine PrintIterationInfo(Iteration)
  !-----------------------------------------------------------------------------
  ! Wrapper subroutine for all the printing routines.
  !
  !-----------------------------------------------------------------------------
  use Spwfstorage, only : PrintSpwf
  use Moments,     only : PrintAllMoments
  use Cranking,    only : PrintCranking
  use Pairing,     only : PrintPairing, PairingType, Fermi
  use Energy !,      only : PrintEnergy
  use HFB, only         : PrintQP
  use Force

  implicit none

  integer, intent(in) :: Iteration

  1 format (/,94('='))
  2 format (' Iteration ', i5)

  print 1
  print 2, Iteration

  call printSpwf(PairingType, Fermi)
  if(PairingType.eq.2) call PrintQp()
  call PrintAllMoments
  call PrintCranking
  call PrintPairing
  call PrintEnergy
  
end subroutine PrintIterationInfo

subroutine FinalIteration()
  !-----------------------------------------------------------------------------
  ! Subroutine that does some final manipulations, though not a real iteration!
  ! 1) Recalculate densities with Lagrange derivatives.
  ! 2) Recalculate Energies with Lagrange derivatives.
  !-----------------------------------------------------------------------------
  use Derivatives
  use Spwfstorage, only : DeriveAll, DensityBasis, nwt
  use Densities,   only : UpdateDensities
  use Energy,      only : CompEnergy, PrintEnergy
  use Pairing,     only : SolvePairing
  use InOutput,    only : Pictures, PlotDensity

  implicit none

  integer               :: i

  ! Telling the derivatives module to use Lagrangian derivatives (but not
  ! changing the Coulomb derivations...)
  call AssignFDCoefs(-1, -1, CoulombLapOrder)

  !Deriving wavefunctions, either canonical or HF basis
  do i=1,nwt
    call DensityBasis(i)%CompDer()
  enddo

  !Recalculating densities without damping and/or Mixing
  call UpdateDensities(0)

  !Computing Energies
  call CompEnergy

  !Printing Energy (with Lagrange mention...)
  call PrintEnergy(.true.)

  ! Recalculating the finite difference derivatives, in order
  ! to write the densities of the final iteration to file
  call AssignFDCoefs(MaxFDOrder, MaxFDLapOrder, CoulombLapOrder)
  do i=1,nwt
    call DensityBasis(i)%CompDer()
  enddo

  !Write densities to files.
  if(Pictures) call PlotDensity()

  call UpdateDensities(0)

end subroutine FinalIteration

subroutine PrintSummary_v2(Iteration)
  !-----------------------------------------------------------------------------
  ! This routine prints a summary of the iteration.
  ! Multilined, as I like to have plenty of info.
  !
  !-----------------------------------------------------------------------------

  use CompilationInfo
  use Energy, only: TotalEnergy, OldEnergy
  use Spwfstorage, only : TotalAngMom
  use Densities,   only : DensityChange
  use Cranking
  use Moments
  use GenInfo

  implicit none

  integer, intent(in)  :: Iteration
  type(Moment),pointer :: Current
  real(KIND=dp):: Q20, Q22, dQ20, dQ22, Dispersion
  integer      :: i

  1 format('----------- Iteration ', i6,'--------------')
  2 format("Summ.    E=" f10.3, "   dE=",e10.3)
  3 format("Summ.  Q20=" f10.3, "  Q22=",f10.3)
  4 format("Summ. dQ20=" e10.3, " dQ22=",e10.3)
  5 format('Summ.   Jz=',f10.3, '  OmZ=',f10.3)
  6 format('Summ.  dH2=',e10.3)
  ! Printing energy
  print 1, Iteration
  print 2, TotalEnergy,abs((TotalEnergy - OldEnergy(1))/TotalEnergy)
  !------------------------------------------------------------------
  ! Note that we can best look back two values due when there is a
  ! Rutz constraint active.
  Current => FindMoment(2,0,.false.) ; Q20 = sum(Current%Value) ; dQ20 = Q20 - sum(Current%OldValue(:,2))
  Current => FindMoment(2,2,.false.) ; Q22 = sum(Current%Value) ; dQ22 = Q22 - sum(Current%OldValue(:,2))
  print 3, Q20,Q22
  print 4, dQ20, dQ22

  if(CrankType(3).ne.0) then
    print 5, TotalAngMom(3), Omega(3)
  endif

  !------------------------------------------------------------------------------
  ! Calculate sum of dispersions
  dispersion = 0.0_dp
  do i=1,nwt
    dispersion = dispersion + HFBasis(i)%Occupation*HFBasis(i)%Dispersion
  enddo

  print 6, Dispersion

end subroutine PrintSummary_v2

subroutine PrintSummary_v1(Iteration)
	!-----------------------------------------------------------------------------
	! This subroutine prints a summary of the iteration.
	!
	! Included:
	!	- Relative change in energy
	!	- Relative (or absolute) change in constrained moments
	! - Angular momentum for cranked directions
	!-----------------------------------------------------------------------------
	use CompilationInfo
	use Energy, only: TotalEnergy, OldEnergy
	use Spwfstorage, only : TotalAngMom
	use Densities,   only : DensityChange
	use Cranking
	use Moments
	use GenInfo

	implicit none

	1 format ("Summ: dE=",  e10.3, ' ','dRho=',e10.3, ' ', a80 )
	2 format (' ',a1, 'Q', 2i1,'=',e10.3, ' ')
	3 format (' <',a2,'>=',e9.2, ' ')
  4 format (' dH2=',f10.7)

	integer, intent(in) :: Iteration
	type(Moment), pointer :: Current
	character(40)       :: MomString, CrankString
	character(len=18)   :: Temp=''
	character(len=1)    :: R
	integer             :: i
	real(KIND=dp)       :: MomentDiff,Dispersion
	character(len=2)    :: DirectionName(4) = (/ "Jx", "Jy", "Jz", "J2" /)

	Current => Root
	MomString=''
	!-----------------------------------------------------------------------------
	!Find Constrained Moments
	do while(associated(Current%Next))
		Current => Current%Next
		if(Current%ConstraintType .ne. 0) then
			MomentDiff=abs(sum(Current%Value) - sum(Current%OldValue(:,1)))
			if(sum(Current%Value) .gt. 1d-3) then
			  MomentDiff = MomentDiff/abs(sum(Current%Value))
		  endif
			R='R'
			if(Current%Impart) R='I'

			write(Temp, 2),R, Current%l, Current%m, MomentDiff
			MomString = adjustl(trim(MomString)//Temp)
		endif
	enddo

	!-----------------------------------------------------------------------------
	!Find cranked directions
	Temp=''
	CrankString=''
	do i=1,3
	  if(Omega(i).ne.0.0_dp) then
	    write(Temp,fmt=3), DirectionName(i), TotalAngMom(i)
	    CrankString = adjustl(trim(CrankString)//Temp)
	  endif
	enddo
  !------------------------------------------------------------------------------
  ! Calculate sum of dispersions
  dispersion = 0.0_dp
  do i=1,nwt
    dispersion = dispersion + HFBasis(i)%Occupation*HFBasis(i)%Dispersion
  enddo

	print 1, abs((TotalEnergy - OldEnergy(1))/TotalEnergy), DensityChange,       &
	&        adjustl(adjustr(MomString)//adjustl(CrankString))



	nullify(Current)
end subroutine PrintSummary_v1<|MERGE_RESOLUTION|>--- conflicted
+++ resolved
@@ -7,7 +7,7 @@
     !        ,-|`-...-'|                                                       |
     !       ((_|       |                                                       |
     !        `-\       /                                                       |
-    !           `.___.'                                                        |
+    !           `.___.'                                                        | 
     ! Creation: 8th of April, 2013.                                            |
     ! Update  : 7th of November 2014                                           |
     ! Wouter Ryssens                                                           |
@@ -36,12 +36,12 @@
      &       /,"|                `.___.'                                   |", &
      &       /,'|                                                          |', &
      &       /,'|__________________________________________________________|')
-
+     
      print 200
-
+    
      !--------------------------------------------------------------------------
      ! Reading the user input and the wavefunction input.
-     call Input()    !Override is disabled
+     call Input()    !Override is disabled    
      !--------------------------------------------------------------------------
      !Canbasis needs to be properly initialised in order to start if doing HFB
      DensityBasis => HFBasis
@@ -49,14 +49,14 @@
      !--------------------------------------------------------------------------
      ! In testing mode.
      if(TestRun.eq.1) then
-        print*, "MOCCa is entering test mode!"
+        print*, "MOCCa is entering test mode!"  
         !call TestPairingFields()
         call TestDelta
         call stp('End of TestRun')
-     endif
+     endif   
      !--------------------------------------------------------------------------
      ! Solve the mean-field equations.
-     call Evolve(MaxIter, .true.)
+     call Evolve(MaxIter, .true.)     
      !--------------------------------------------------------------------------
      ! Write wavefunctions to file!
      call Output
@@ -74,7 +74,7 @@
   use GenInfo
   use WaveFunctions
   use Derivatives,only  : MaxFDOrder
-  use MeanFields, only  : ConstructPotentials,DerivePotentials
+  use MeanFields, only  : ConstructPotentials,DerivePotentials 
   use ImaginaryTime
   use SpwfStorage
   use Densities, only   : UpdateDensities, DampingParam, Density, Recalc
@@ -93,17 +93,17 @@
   !---------------------------------------------------------------------------
   ! Interface for the Summaryprinting routines, since FORTRAN is rather
   ! peculiar about routines in the same program...
-  interface
+  interface 
     subroutine PrintSummary_v1(Iteration)
       integer, intent(in) :: iteration
     end subroutine PrintSummary_v1
     subroutine PrintSummary_v2(Iteration)
       integer, intent(in) :: iteration
-    end subroutine PrintSummary_v2
+    end subroutine PrintSummary_v2        
   end interface
 
   procedure(PrintSummary_v1), pointer :: PrintSummary
-
+      
   1 format ( 20x, "Iteration ", i4, 20x,/)
   2 format ( "Total Time Elapsed:", f8.3 )
   3 format (A11 , f8.3 , " or ", f8.3 , " %")
@@ -120,7 +120,7 @@
   integer, intent(in) :: MaxIterations
   integer             :: Iteration
   logical             :: Convergence
-  logical, external   :: ConvergenceCheck
+  logical, external   :: ConvergenceCheck 
   integer             :: i,wave
   logical             :: RutzCheck
   real(KIND=dp)       :: Canenergy
@@ -128,7 +128,7 @@
   !--------------------------------------------------------------------------
   ! Decide which summary to print
   PrintSummary => PrintSummary_v2
-
+ 
   ! Assign correct evolution operator for the iterations
   select case(IterType)
   case('IMTS')
@@ -152,7 +152,7 @@
       call stp('Need to calculate Canonical basis at the start')
     endif
   endif
-
+  
   !Computing the initial densities
   call DeriveAll()
 
@@ -168,8 +168,8 @@
   !    not be read from file.
   ! 3) if the input file was an EV8 file, some derivatives of densities could not
   !    be read.
-  if(.true.) then
-    call UpdateDensities(0)
+  if(Recalc) then
+    call UpdateDensities(0)   
   endif
 
   ! Printing the parameters of this run.
@@ -177,7 +177,7 @@
   !Loop over the iterations
   Iteration = 0
   Convergence = .false.
-
+  
   call CalculateAllMoments(1)
   !Readjust all moments, both Rutz and nonRutz
   call ReadjustAllMoments(1)
@@ -185,7 +185,7 @@
 
   !Construct the mean-field potentials
   call ConstructPotentials
-
+ 
   !Derive the necessary potentials
   call DerivePotentials
 
@@ -195,7 +195,7 @@
       call Canbasis(i)%SetEnergy(CanEnergy)
     enddo
   endif
-
+  
   !Calculating  The Energy
   call CompEnergy
 
@@ -207,37 +207,37 @@
 
   !call OddTPot
   print 100
-
+  
   !-----------------------------------------------------------------------------
   !Start of the Mean-field iterations
   do while((Iteration.lt.MaxIterations))
     !Incrementing the iteration number
     Iteration = Iteration + 1
 
-    ! Calculate all the different potentials to construct the single particle
+    ! Calculate all the different potentials to construct the single particle 
     ! hamiltonian h and then substitute every spwf |\Psi> by 1 - dt/hbar*h|\Psi>
     ! or more complicated algorithms in general.
     ! Note that the orthogonalisation is managed by this routine too.
     call EvolveSpwf(Iteration)
-
+    
     !Pairing.
     call SolvePairing
     !---------------------------------------------------------------------------
-    ! When moments or angular moments are constrained according to K.Rutz'
-    ! prescription, there needs to be a correction step, dependent on the
+    ! When moments or angular moments are constrained according to K.Rutz' 
+    ! prescription, there needs to be a correction step, dependent on the 
     ! density or angular moment obtained in  the meantime.
 
     if(RutzCheck) then
-      call UpdateDensities(0,.true.)
+      call UpdateDensities(0,.true.)    
       call CalculateAllMoments(1) ! Save old values to history
       call ReadjustAllMoments(0)  ! Only readjust Rutz-style moments
     endif
     if(RutzCrank) then
         !Deriving all Spwf
-        call DeriveAll()
-        call updateAm(.true.)
+        call DeriveAll()    
+        call updateAm(.true.) 
         call ReadjustCranking(.true.)
-    endif
+    endif   
     !Checking for the presence of Rutz-Type constraints
     RutzCheck = CheckForRutzMoments()
 
@@ -247,11 +247,11 @@
         call SolvePairing
     endif
 
-    !---------------------------------------------------------------------------
+    !---------------------------------------------------------------------------   
     !Deriving all Spwf
     call DeriveAll()
-
-    !Calculate the expectation values of the symmetry operators and the spwf
+    
+    !Calculate the expectation values of the symmetry operators and the spwf 
     !energies of the canonical basis
     do i=1,nwt
       call HFBasis(i)%SymmetryOperators()
@@ -267,19 +267,19 @@
     if( any(CrankType.ne.0)  .or.  mod(Iteration, PrintIter).eq.0 ) then
       call UpdateAM(.false.)
     endif
-
+      
     !Print a summary
-    if(mod(Iteration, PrintIter).ne.0) call PrintSummary(Iteration)
-
+    if(mod(Iteration, PrintIter).ne.0) call PrintSummary(Iteration) 
+   
     !Computing the densities, without smoothing.
     call UpdateDensities(0)
-
+    
     !Smooth the densities!
     call MixDensities(Iteration)
 
     !Calculating the expected values of all relevant Moments
     call CalculateAllMoments(0)
-
+    
     !Readjust the constraints
     call ReadjustAllMoments(1)
     call ReadjustCranking(.false.)
@@ -289,22 +289,22 @@
 
     !Derive the necessary potentials
     call DerivePotentials
-
+  
     !Calculating the Energy
     call CompEnergy
-
+    
     !Checking for convergence
     Convergence = ConvergenceCheck()
   	if(Convergence) exit
-
-    if(mod(Iteration, PrintIter).eq.0 .or. Iteration.eq.MaxIterations) then
-      !Print info after selected amount of iterations.
+  
+    if(mod(Iteration, PrintIter).eq.0 .or. Iteration.eq.MaxIterations) then 
+      !Print info after selected amount of iterations.           
       call PrintIterationInfo(Iteration)
     endif
   enddo
   !End of the mean-field iterations
   !-----------------------------------------------------------------------------
-
+  
   if (Convergence .and. mod(Iteration, PrintIter).ne.0) then
     ! If convergence happens during iterations, it is possible
     ! that a printout has been skipped
@@ -313,7 +313,7 @@
 
   !Reanalysis of the result with Lagrange derivatives.
   call FinalIteration()
-
+  
   if(Convergence) then
      print 5
      print 6, MomentPrec
@@ -326,11 +326,11 @@
 
 logical function ConvergenceCheck() result(Converged)
   !-----------------------------------------------------------------------------
-  ! Aggregate function that combines the result from several modules
+  ! Aggregate function that combines the result from several modules 
   ! regarding convergence.
   ! What should be converged:
   !       1) Multipole moments
-  !       2) Angular Momentum(in the case of Time Reversal Breaking)
+  !       2) Angular Momentum(in the case of Time Reversal Breaking) 
   !          (Not implemented yet!)
   !       3) Energies
   !       4) D2H of the spwf (not implemented yet)
@@ -341,9 +341,9 @@
   use Energy, only  : ConverEnergy, TotalEnergy, PrintENergy
   use Pairing, only : ConverFermi
   use Cranking, only: ConverCranking
-
+  
   implicit none
-
+  
   Converged = .true.
   !Checking convergence of the multipole Degrees of freedom
   !Converged = Converged .and. ConverMultipoleAll(MomentPrec)
@@ -352,11 +352,7 @@
   !Checking convergence of the Fermi energy
   !Converged = Converged .and. ConverFermi(PairingPrec)
     !Checking convergence of the angular momentum for cranked calculations
-<<<<<<< HEAD
   !Converged = Converged .and. ConverCranking(CrankPrec)
-=======
-  Converged = Converged .and. ConverCranking(CrankPrec)
->>>>>>> 8fdf947a
 
   if(TotalEnergy.ge.0.0_dp) then
     call PrintEnergy
@@ -367,22 +363,22 @@
 
 subroutine PrintStartInfo()
     !---------------------------------------------------------------------------
-    ! A subroutine that prints all the relevant info that is available at
+    ! A subroutine that prints all the relevant info that is available at 
     ! the start of MOCCa.
     !---------------------------------------------------------------------------
     use InOutput, only : PrintInput,PrintFileInfo
     use Coulomb, only  : PrintCoulombInfo
     use Force,   only  : PrintForce
     use Moments, only  : PrintConstraints, PrintMomentInfo
-    use Cranking,only  : PrintCranking
+    use Cranking,only  : PrintCranking 
     use Pairing, only  : PrintPairingInfo
     use Spwfstorage, only: UpdateAM, DeriveAll
-    use geninfo
-
+    use geninfo 
+    
     implicit none
-
-    1 format(60('-'))
-
+       
+    1 format(60('-'))   
+       
     !Printing compilation and runtime input.
     call PrintInput
     ! Print info on the force that is used.
@@ -392,17 +388,17 @@
     !Print info on the Coulomb Parameters
     call PrintCoulombInfo
     !Print info on the Moment parameters
-    call printMomentInfo
+    call printMomentInfo  
     !Print info on the cranking
-    call DeriveAll()
+    call DeriveAll() 
     ! Print info from the file
     call PrintFileInfo
-
+    
     call UpdateAm(.true.)
     if(.not.TRC) then
       call PrintCranking
     endif
-
+        
 end subroutine PrintStartInfo
 
 subroutine PrintIterationInfo(Iteration)
@@ -414,9 +410,8 @@
   use Moments,     only : PrintAllMoments
   use Cranking,    only : PrintCranking
   use Pairing,     only : PrintPairing, PairingType, Fermi
-  use Energy !,      only : PrintEnergy
+  use Energy,      only : PrintEnergy
   use HFB, only         : PrintQP
-  use Force
 
   implicit none
 
@@ -424,23 +419,23 @@
 
   1 format (/,94('='))
   2 format (' Iteration ', i5)
-
+  
   print 1
   print 2, Iteration
 
-  call printSpwf(PairingType, Fermi)
+  call printSpwf(PairingType, Fermi)  
   if(PairingType.eq.2) call PrintQp()
   call PrintAllMoments
   call PrintCranking
   call PrintPairing
   call PrintEnergy
-  
+
 end subroutine PrintIterationInfo
 
 subroutine FinalIteration()
   !-----------------------------------------------------------------------------
   ! Subroutine that does some final manipulations, though not a real iteration!
-  ! 1) Recalculate densities with Lagrange derivatives.
+  ! 1) Recalculate densities with Lagrange derivatives. 
   ! 2) Recalculate Energies with Lagrange derivatives.
   !-----------------------------------------------------------------------------
   use Derivatives
@@ -449,13 +444,13 @@
   use Energy,      only : CompEnergy, PrintEnergy
   use Pairing,     only : SolvePairing
   use InOutput,    only : Pictures, PlotDensity
-
+  
   implicit none
-
+  
   integer               :: i
-
-  ! Telling the derivatives module to use Lagrangian derivatives (but not
-  ! changing the Coulomb derivations...)
+  
+  ! Telling the derivatives module to use Lagrangian derivatives (but not 
+  ! changing the Coulomb derivations...) 
   call AssignFDCoefs(-1, -1, CoulombLapOrder)
 
   !Deriving wavefunctions, either canonical or HF basis
@@ -556,7 +551,7 @@
 	use Cranking
 	use Moments
 	use GenInfo
-
+	
 	implicit none
 
 	1 format ("Summ: dE=",  e10.3, ' ','dRho=',e10.3, ' ', a80 )
@@ -582,16 +577,16 @@
 		if(Current%ConstraintType .ne. 0) then
 			MomentDiff=abs(sum(Current%Value) - sum(Current%OldValue(:,1)))
 			if(sum(Current%Value) .gt. 1d-3) then
-			  MomentDiff = MomentDiff/abs(sum(Current%Value))
+			  MomentDiff = MomentDiff/abs(sum(Current%Value)) 
 		  endif
 			R='R'
 			if(Current%Impart) R='I'
-
+			
 			write(Temp, 2),R, Current%l, Current%m, MomentDiff
 			MomString = adjustl(trim(MomString)//Temp)
 		endif
-	enddo
-
+	enddo	
+	
 	!-----------------------------------------------------------------------------
 	!Find cranked directions
 	Temp=''
